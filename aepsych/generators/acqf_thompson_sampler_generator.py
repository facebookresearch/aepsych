#!/usr/bin/env python3
# Copyright (c) Facebook, Inc. and its affiliates.
# All rights reserved.
# This source code is licensed under the license found in the
# LICENSE file in the root directory of this source tree.
from __future__ import annotations

import time
from typing import Any, Dict, Optional

import numpy as np
import torch
from numpy.random import choice
from aepsych.config import Config
from aepsych.generators.base import AEPsychGenerator
from aepsych.models.base import ModelProtocol
from aepsych.utils_logging import getLogger
from botorch.acquisition.preference import  AnalyticExpectedUtilityOfBestOption
from torch.quasirandom import SobolEngine
from botorch.utils.sampling import draw_sobol_samples, manual_seed
from botorch.acquisition import (
    AcquisitionFunction,
    NoisyExpectedImprovement,
    qNoisyExpectedImprovement,
    LogNoisyExpectedImprovement,
    qLogNoisyExpectedImprovement,
)

logger = getLogger()


class AcqfThompsonSamplerGenerator(AEPsychGenerator):
    """Generator that chooses points by minimizing an acquisition function."""

    baseline_requiring_acqfs = [
        NoisyExpectedImprovement,
        LogNoisyExpectedImprovement,
        qNoisyExpectedImprovement,
        qLogNoisyExpectedImprovement,
    ]

    def __init__(
        self,
        acqf: AcquisitionFunction,
        acqf_kwargs: Optional[Dict[str, Any]] = None,
        samps: int = 1000,
        stimuli_per_trial: int = 1,
    ) -> None:
        """Initialize OptimizeAcqfGenerator.
        Args:
            acqf (AcquisitionFunction): Acquisition function to use.
            acqf_kwargs (Dict[str, object], optional): Extra arguments to
                pass to acquisition function. Defaults to no arguments.
            samps (int, optional): Number of samples for quasi-random initialization of the acquisition function optimizer.
            stimuli_per_trial (int, optional): Number of stimuli per trial. Defaults to 1.
        """

        if acqf_kwargs is None:
            acqf_kwargs = {}
        self.acqf = acqf
        self.acqf_kwargs = acqf_kwargs
        self.samps = samps
        self.stimuli_per_trial = stimuli_per_trial

    def _instantiate_acquisition_fn(self, model: ModelProtocol) -> AcquisitionFunction:
<<<<<<< HEAD
=======
        """
        Instantiates the acquisition function with the specified model and additional arguments.

        Args:
            model (ModelProtocol): The model to use with the acquisition function.

        Returns:
            AcquisitionFunction: Configured acquisition function.
        """

>>>>>>> a3195bfb
        if self.acqf == AnalyticExpectedUtilityOfBestOption:
            return self.acqf(pref_model=model)

        if self.acqf in self.baseline_requiring_acqfs:
            return self.acqf(model, model.train_inputs[0], **self.acqf_kwargs)
        else:
            return self.acqf(model=model, **self.acqf_kwargs)

    def gen(self, num_points: int, model: ModelProtocol, **gen_options) -> torch.Tensor:
        """Query next point(s) to run by optimizing the acquisition function.
        Args:
            num_points (int): Number of points to query.
            model (ModelProtocol): Fitted model of the data.
        Returns:
            torch.Tensor: Next set of point(s) to evaluate, [num_points x dim].
        """

        if self.stimuli_per_trial == 2:
            qbatch_points = self._gen(
                num_points=num_points * 2, model=model, **gen_options
            )

            # output of super() is (q, dim) but the contract is (num_points, dim, 2)
            # so we need to split q into q and pairs and then move the pair dim to the end
            return qbatch_points.reshape(num_points, 2, -1).swapaxes(-1, -2)

        else:
            return self._gen(num_points=num_points, model=model, **gen_options)

    def _gen(
        self, num_points: int, model: ModelProtocol, **gen_options
    ) -> torch.Tensor:
        """
        Generates the next query points by optimizing the acquisition function.

        Args:
            num_points (int): The number of points to query.
            model (ModelProtocol): The fitted model used to evaluate the acquisition function.
            gen_options (dict): Additional options for generating points, including:
                - "seed": Random seed for reproducibility.

        Returns:
            torch.Tensor: Next set of points to evaluate, with shape [num_points x dim].
        """

        # eval should be inherited from superclass
        model.eval()  # type: ignore
        acqf = self._instantiate_acquisition_fn(model)

        logger.info("Starting gen...")
        starttime = time.time()

        seed = gen_options.get("seed")
        bounds = torch.tensor(np.c_[model.lb, model.ub]).T.cpu()
        bounds_cpu = bounds.cpu()
        effective_dim = bounds.shape[-1] * num_points
        if effective_dim <= SobolEngine.MAXDIM:
            X_rnd = draw_sobol_samples(
                bounds=bounds_cpu, n=self.samps, q=num_points, seed=seed
            )
        else:
            with manual_seed(seed):
                X_rnd_nlzd = torch.rand(
                    self.samps, num_points, bounds_cpu.shape[-1], dtype=bounds.dtype
                )
            X_rnd = bounds_cpu[0] + (bounds_cpu[1] - bounds_cpu[0]) * X_rnd_nlzd

        acqf_vals = acqf(X_rnd).to(torch.float64)
        acqf_vals -= acqf_vals.min()
        probability_dist = acqf_vals / acqf_vals.sum()
        candidate_idx = choice(
            np.arange(X_rnd.shape[0]), size=1, p=probability_dist.detach().numpy()
        )
        new_candidate = X_rnd[candidate_idx].squeeze(0)

        logger.info(f"Gen done, time={time.time()-starttime}")
        return new_candidate

    @classmethod
    def from_config(cls, config: Config) -> AcqfThompsonSamplerGenerator:
<<<<<<< HEAD
=======
        """
        Creates an instance of AcqfThompsonSamplerGenerator from a configuration object.

        Args:
            config (Config): Configuration object containing initialization parameters.

        Returns:
            AcqfThompsonSamplerGenerator: A configured instance of the generator class with specified acquisition function,
            arguments, sampling parameters, and stimuli per trial.
        """
>>>>>>> a3195bfb
        classname = cls.__name__
        acqf = config.getobj(classname, "acqf", fallback=None)
        extra_acqf_args = cls._get_acqf_options(acqf, config)
        stimuli_per_trial = config.getint(classname, "stimuli_per_trial")
        samps = config.getint(classname, "samps", fallback=1000)

        return cls(
            acqf=acqf,
            acqf_kwargs=extra_acqf_args,
            samps=samps,
            stimuli_per_trial=stimuli_per_trial,
        )<|MERGE_RESOLUTION|>--- conflicted
+++ resolved
@@ -63,19 +63,6 @@
         self.stimuli_per_trial = stimuli_per_trial
 
     def _instantiate_acquisition_fn(self, model: ModelProtocol) -> AcquisitionFunction:
-<<<<<<< HEAD
-=======
-        """
-        Instantiates the acquisition function with the specified model and additional arguments.
-
-        Args:
-            model (ModelProtocol): The model to use with the acquisition function.
-
-        Returns:
-            AcquisitionFunction: Configured acquisition function.
-        """
-
->>>>>>> a3195bfb
         if self.acqf == AnalyticExpectedUtilityOfBestOption:
             return self.acqf(pref_model=model)
 
@@ -156,19 +143,6 @@
 
     @classmethod
     def from_config(cls, config: Config) -> AcqfThompsonSamplerGenerator:
-<<<<<<< HEAD
-=======
-        """
-        Creates an instance of AcqfThompsonSamplerGenerator from a configuration object.
-
-        Args:
-            config (Config): Configuration object containing initialization parameters.
-
-        Returns:
-            AcqfThompsonSamplerGenerator: A configured instance of the generator class with specified acquisition function,
-            arguments, sampling parameters, and stimuli per trial.
-        """
->>>>>>> a3195bfb
         classname = cls.__name__
         acqf = config.getobj(classname, "acqf", fallback=None)
         extra_acqf_args = cls._get_acqf_options(acqf, config)
