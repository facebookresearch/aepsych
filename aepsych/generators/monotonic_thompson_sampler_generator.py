--- conflicted
+++ resolved
@@ -91,8 +91,6 @@
 
     @classmethod
     def from_config(cls, config: Config) -> 'MonotonicThompsonSamplerGenerator':
-<<<<<<< HEAD
-=======
         """
         Creates an instance of MonotonicThompsonSamplerGenerator from a configuration object.
 
@@ -103,7 +101,6 @@
             MonotonicThompsonSamplerGenerator: A configured instance of the generator class with specified number of samples,
             rejection samples, Thompson sampling points, target value, objective transformation, and optional exploration features.
         """
->>>>>>> a3195bfb
         classname = cls.__name__
         n_samples = config.getint(classname, "num_samples", fallback=1)
         n_rejection_samples = config.getint(
