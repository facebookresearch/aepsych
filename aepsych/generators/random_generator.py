--- conflicted
+++ resolved
@@ -28,13 +28,8 @@
     ) -> None:
         """Iniatialize RandomGenerator.
         Args:
-<<<<<<< HEAD
-            lb torch.Tensor: Lower bounds of each parameter.
-            ub torch.Tensor: Upper bounds of each parameter.
-=======
             lb (torch.Tensor): Lower bounds of each parameter.
             ub (torch.Tensor): Upper bounds of each parameter.
->>>>>>> a3195bfb
             dim (int, optional): Dimensionality of the parameter space. If None, it is inferred from lb and ub.
         """
 
@@ -59,8 +54,6 @@
 
     @classmethod
     def from_config(cls, config: Config) -> 'RandomGenerator':
-<<<<<<< HEAD
-=======
         """
         Create an instance of RandomGenerator from a configuration object.
         
@@ -70,7 +63,6 @@
         Returns:
             RandomGenerator: A configured instance of the generator with specified bounds and dimensionality.
         """
->>>>>>> a3195bfb
         classname = cls.__name__
         lb = config.gettensor(classname, "lb")
         ub = config.gettensor(classname, "ub")
