#!/usr/bin/env python3
# Copyright (c) Facebook, Inc. and its affiliates.
# All rights reserved.
# This source code is licensed under the license found in the
# LICENSE file in the root directory of this source tree.
from __future__ import annotations

import time
from typing import Any, Dict, Optional

import numpy as np
import torch
from aepsych.config import Config
from aepsych.generators.base import AEPsychGenerator
from aepsych.models.base import ModelProtocol
from aepsych.utils_logging import getLogger
from botorch.acquisition.preference import AnalyticExpectedUtilityOfBestOption
from botorch.optim import optimize_acqf
from botorch.acquisition import (
    AcquisitionFunction,
    NoisyExpectedImprovement,
    qNoisyExpectedImprovement,
    LogNoisyExpectedImprovement,
    qLogNoisyExpectedImprovement,
)

logger = getLogger()


class OptimizeAcqfGenerator(AEPsychGenerator):
    """Generator that chooses points by minimizing an acquisition function."""

    baseline_requiring_acqfs = [
        NoisyExpectedImprovement,
        LogNoisyExpectedImprovement,
        qNoisyExpectedImprovement,
        qLogNoisyExpectedImprovement,
    ]

    def __init__(
        self,
        acqf: AcquisitionFunction,
        acqf_kwargs: Optional[Dict[str, Any]] = None,
        restarts: int = 10,
        samps: int = 1000,
        max_gen_time: Optional[float] = None,
        stimuli_per_trial: int = 1,
    ) -> None:
        """Initialize OptimizeAcqfGenerator.
        Args:
            acqf (AcquisitionFunction): Acquisition function to use.
            acqf_kwargs (Dict[str, object], optional): Extra arguments to
                pass to acquisition function. Defaults to no arguments. 
            restarts (int, optional): Number of restarts for acquisition function optimization. Defaults to 10.
            samps (int, optional): Number of samples for quasi-random initialization of the acquisition function optimizer. Defaults to 1000.
            max_gen_time (float, optional): Maximum time (in seconds) to optimize the acquisition function. Defaults to None.
            stimuli_per_trial (int, optional): Number of stimuli per trial. Defaults to 1.
        """

        if acqf_kwargs is None:
            acqf_kwargs = {}
        self.acqf = acqf
        self.acqf_kwargs = acqf_kwargs
        self.restarts = restarts
        self.samps = samps
        self.max_gen_time = max_gen_time
        self.stimuli_per_trial = stimuli_per_trial

    def _instantiate_acquisition_fn(self, model: ModelProtocol) -> AcquisitionFunction:
<<<<<<< HEAD
=======
        """
        Instantiates the acquisition function with the specified model and additional arguments.

        Args:
            model (ModelProtocol): The model to use with the acquisition function.

        Returns:
            AcquisitionFunction: Configured acquisition function.
        """

>>>>>>> a3195bfb
        if self.acqf == AnalyticExpectedUtilityOfBestOption:
            return self.acqf(pref_model=model)

        if self.acqf in self.baseline_requiring_acqfs:
            return self.acqf(model, model.train_inputs[0], **self.acqf_kwargs)
        else:
            return self.acqf(model=model, **self.acqf_kwargs)

    def gen(self, num_points: int, model: ModelProtocol, **gen_options) -> torch.Tensor:
        """Query next point(s) to run by optimizing the acquisition function.
        Args:
            num_points (int): Number of points to query.
            model (ModelProtocol): Fitted model of the data.
        Returns:
            torch.Tensor: Next set of point(s) to evaluate, [num_points x dim].
        """

        if self.stimuli_per_trial == 2:
            qbatch_points = self._gen(
                num_points=num_points * 2, model=model, **gen_options
            )

            # output of super() is (q, dim) but the contract is (num_points, dim, 2)
            # so we need to split q into q and pairs and then move the pair dim to the end
            return qbatch_points.reshape(num_points, 2, -1).swapaxes(-1, -2)

        else:
            return self._gen(num_points=num_points, model=model, **gen_options)

    def _gen(
        self, num_points: int, model: ModelProtocol, **gen_options: Dict[str, Any]
    ) -> torch.Tensor:
        """
        Generates the next query points by optimizing the acquisition function.

        Args:
            num_points (int): Number of points to query.
            model (ModelProtocol): Fitted model of the data.
            gen_options (Dict[str, Any]): Additional options for generating points, such as custom configurations.

        Returns:
            torch.Tensor: Next set of points to evaluate, with shape [num_points x dim].
        """
        # eval should be inherited from superclass
        model.eval()  # type: ignore
        train_x = model.train_inputs[0]
        acqf = self._instantiate_acquisition_fn(model)

        logger.info("Starting gen...")
        starttime = time.time()

        new_candidate, _ = optimize_acqf(
            acq_function=acqf,
            bounds=torch.tensor(np.c_[model.lb, model.ub]).T.to(train_x),
            q=num_points,
            num_restarts=self.restarts,
            raw_samples=self.samps,
            timeout_sec=self.max_gen_time,
            **gen_options,
        )

        logger.info(f"Gen done, time={time.time()-starttime}")
        return new_candidate

    @classmethod
    def from_config(cls, config: Config) -> 'OptimizeAcqfGenerator':
<<<<<<< HEAD
=======
        """
        Creates an instance of OptimizeAcqfGenerator from a configuration object.
        
        Args:
            config (Config): Configuration object containing initialization parameters.
            
        Returns:
            OptimizeAcqfGenerator: A configured instance of OptimizeAcqfGenerator with specified acquisition function,
            restart and sample parameters, maximum generation time, and stimuli per trial.
            """
>>>>>>> a3195bfb
        classname = cls.__name__
        acqf = config.getobj(classname, "acqf", fallback=None)
        extra_acqf_args = cls._get_acqf_options(acqf, config)
        stimuli_per_trial = config.getint(classname, "stimuli_per_trial")
        restarts = config.getint(classname, "restarts", fallback=10)
        samps = config.getint(classname, "samps", fallback=1000)
        max_gen_time = config.getfloat(classname, "max_gen_time", fallback=None)

        return cls(
            acqf=acqf,
            acqf_kwargs=extra_acqf_args,
            restarts=restarts,
            samps=samps,
            max_gen_time=max_gen_time,
            stimuli_per_trial=stimuli_per_trial,
        )<|MERGE_RESOLUTION|>--- conflicted
+++ resolved
@@ -67,8 +67,6 @@
         self.stimuli_per_trial = stimuli_per_trial
 
     def _instantiate_acquisition_fn(self, model: ModelProtocol) -> AcquisitionFunction:
-<<<<<<< HEAD
-=======
         """
         Instantiates the acquisition function with the specified model and additional arguments.
 
@@ -79,7 +77,6 @@
             AcquisitionFunction: Configured acquisition function.
         """
 
->>>>>>> a3195bfb
         if self.acqf == AnalyticExpectedUtilityOfBestOption:
             return self.acqf(pref_model=model)
 
@@ -146,8 +143,6 @@
 
     @classmethod
     def from_config(cls, config: Config) -> 'OptimizeAcqfGenerator':
-<<<<<<< HEAD
-=======
         """
         Creates an instance of OptimizeAcqfGenerator from a configuration object.
         
@@ -158,7 +153,6 @@
             OptimizeAcqfGenerator: A configured instance of OptimizeAcqfGenerator with specified acquisition function,
             restart and sample parameters, maximum generation time, and stimuli per trial.
             """
->>>>>>> a3195bfb
         classname = cls.__name__
         acqf = config.getobj(classname, "acqf", fallback=None)
         extra_acqf_args = cls._get_acqf_options(acqf, config)
