#!/usr/bin/env python3
# Copyright (c) Facebook, Inc. and its affiliates.
# All rights reserved.

# This source code is licensed under the license found in the
# LICENSE file in the root directory of this source tree.

from typing import Any, Dict, Optional, Sequence

import torch
from aepsych.acquisition.monotonic_rejection import MonotonicMCAcquisition
from aepsych.config import Config
from aepsych.generators.base import AEPsychGenerator
from aepsych.models.monotonic_rejection_gp import MonotonicRejectionGP
from botorch.logging import logger
from botorch.optim.initializers import gen_batch_initial_conditions
from botorch.optim.utils import columnwise_clamp, fix_features
from botorch.acquisition import AcquisitionFunction

def default_loss_constraint_fun(
    loss: torch.Tensor, candidates: torch.Tensor
) -> torch.Tensor:
    """Identity transform for constrained optimization.

    This simply returns loss as-is. Write your own versions of this
    for constrained optimization by e.g. interior point method.

    Args:
        loss (torch.Tensor): Value of loss at candidate points.
        candidates (torch.Tensor): Location of candidate points. Unused.

    Returns:
        torch.Tensor: New loss (unchanged)
    """
    return loss


class MonotonicRejectionGenerator(AEPsychGenerator[MonotonicRejectionGP]):
    """Generator specifically to be used with MonotonicRejectionGP, which generates new points to sample by minimizing
    an acquisition function through stochastic gradient descent."""

    def __init__(
        self,
        acqf: MonotonicMCAcquisition,
        acqf_kwargs: Optional[Dict[str, Any]] = None,
        model_gen_options: Optional[Dict[str, Any]] = None,
        explore_features: Optional[Sequence[int]] = None,
    ) -> None:
        """Initialize MonotonicRejectionGenerator.
        Args:
            acqf (AcquisitionFunction): Acquisition function to use.
            acqf_kwargs (Dict[str, object], optional): Extra arguments to
                pass to acquisition function. Defaults to no arguments.
            model_gen_options (Optional[Dict[str, Any]], optional): Dictionary with options for generating candidate, such as
                SGD parameters. See code for all options and their defaults.
            explore_features (Optional[Sequence[int]], optional): List of features that will be selected randomly and then
                fixed for acquisition fn optimization.
        """
        if acqf_kwargs is None:
            acqf_kwargs = {}
        self.acqf = acqf
        self.acqf_kwargs = acqf_kwargs
        self.model_gen_options = model_gen_options
        self.explore_features = explore_features

    def _instantiate_acquisition_fn(self, model: MonotonicRejectionGP) -> AcquisitionFunction:
<<<<<<< HEAD
=======
        """
        Instantiates the acquisition function with the specified model and additional arguments.

        Args:
            model (MonotonicRejectionGP): The model to use with the acquisition function.

        Returns:
            AcquisitionFunction: Configured acquisition function.
        """
>>>>>>> a3195bfb
        return self.acqf(
            model=model,
            deriv_constraint_points=model._get_deriv_constraint_points(),
            **self.acqf_kwargs,
        )

    def gen(
        self,
        num_points: int,  # Current implementation only generates 1 point at a time
        model: MonotonicRejectionGP,
    ) -> torch.Tensor:
        """Query next point(s) to run by optimizing the acquisition function.
        Args:
            num_points (int): Number of points to query.
            model (AEPsychMixin): Fitted model of the data.
        Returns:
            torch.Tensor: Next set of point(s) to evaluate, [num_points x dim].
        """

        options = self.model_gen_options or {}
        num_restarts = options.get("num_restarts", 10)
        raw_samples = options.get("raw_samples", 1000)
        verbosity_freq = options.get("verbosity_freq", -1)
        lr = options.get("lr", 0.01)
        momentum = options.get("momentum", 0.9)
        nesterov = options.get("nesterov", True)
        epochs = options.get("epochs", 50)
        milestones = options.get("milestones", [25, 40])
        gamma = options.get("gamma", 0.1)
        loss_constraint_fun = options.get(
            "loss_constraint_fun", default_loss_constraint_fun
        )

        # Augment bounds with deriv indicator
        bounds = torch.cat((model.bounds_, torch.zeros(2, 1)), dim=1)
        # Fix deriv indicator to 0 during optimization
        fixed_features = {(bounds.shape[1] - 1): 0.0}
        # Fix explore features to random values
        if self.explore_features is not None:
            for idx in self.explore_features:
                val = (
                    bounds[0, idx]
                    + torch.rand(1, dtype=bounds.dtype)
                    * (bounds[1, idx] - bounds[0, idx])
                ).item()
                fixed_features[idx] = val
                bounds[0, idx] = val
                bounds[1, idx] = val

        acqf = self._instantiate_acquisition_fn(model)

        # Initialize
        batch_initial_conditions = gen_batch_initial_conditions(
            acq_function=acqf,
            bounds=bounds,
            q=1,
            num_restarts=num_restarts,
            raw_samples=raw_samples,
        )
        clamped_candidates = columnwise_clamp(
            X=batch_initial_conditions, lower=bounds[0], upper=bounds[1]
        ).requires_grad_(True)
        candidates = fix_features(clamped_candidates, fixed_features)
        optimizer = torch.optim.SGD(
            params=[clamped_candidates], lr=lr, momentum=momentum, nesterov=nesterov
        )
        lr_scheduler = torch.optim.lr_scheduler.MultiStepLR(
            optimizer, milestones=milestones, gamma=gamma
        )

        # Optimize
        for epoch in range(epochs):
            loss = -acqf(candidates).sum()

            # adjust loss based on constraints on candidates
            loss = loss_constraint_fun(loss, candidates)

            if verbosity_freq > 0 and epoch % verbosity_freq == 0:
                logger.info("Iter: {} - Value: {:.3f}".format(epoch, -(loss.item())))

            def closure():
                optimizer.zero_grad()
                loss.backward(
                    retain_graph=True
                )  # Variational model requires retain_graph
                return loss

            optimizer.step(closure)
            clamped_candidates.data = columnwise_clamp(
                X=clamped_candidates, lower=bounds[0], upper=bounds[1]
            )
            candidates = fix_features(clamped_candidates, fixed_features)
            lr_scheduler.step()

        # Extract best point
        with torch.no_grad():
            batch_acquisition = acqf(candidates)
        best = torch.argmax(batch_acquisition.view(-1), dim=0)
        Xopt = candidates[best][:, :-1].detach()
        return Xopt

    @classmethod
    def from_config(cls, config: Config) -> 'MonotonicRejectionGenerator':
<<<<<<< HEAD
=======
        """
        Creates an instance of MonotonicRejectionGenerator from a configuration object.

        Args:
            config (Config): Configuration object containing initialization parameters.

        Returns:
            MonotonicRejectionGenerator: A configured instance of the generator class with specified acquisition function,
            gradient descent options, exploration features, and acquisition function arguments.
        """
>>>>>>> a3195bfb
        classname = cls.__name__
        acqf = config.getobj("common", "acqf", fallback=None)
        extra_acqf_args = cls._get_acqf_options(acqf, config)

        options = {}
        options["num_restarts"] = config.getint(classname, "restarts", fallback=10)
        options["raw_samples"] = config.getint(classname, "samps", fallback=1000)
        options["verbosity_freq"] = config.getint(
            classname, "verbosity_freq", fallback=-1
        )
        options["lr"] = config.getfloat(classname, "lr", fallback=0.01)  # type: ignore
        options["momentum"] = config.getfloat(classname, "momentum", fallback=0.9)  # type: ignore
        options["nesterov"] = config.getboolean(classname, "nesterov", fallback=True)
        options["epochs"] = config.getint(classname, "epochs", fallback=50)
        options["milestones"] = config.getlist(
            classname, "milestones", fallback=[25, 40]  # type: ignore
        )
        options["gamma"] = config.getfloat(classname, "gamma", fallback=0.1)  # type: ignore
        options["loss_constraint_fun"] = config.getobj(
            classname, "loss_constraint_fun", fallback=default_loss_constraint_fun
        )

        explore_features = config.getlist(classname, "explore_idxs", fallback=None)  # type: ignore

        return cls(
            acqf=acqf,
            acqf_kwargs=extra_acqf_args,
            model_gen_options=options,
            explore_features=explore_features,
        )<|MERGE_RESOLUTION|>--- conflicted
+++ resolved
@@ -64,8 +64,6 @@
         self.explore_features = explore_features
 
     def _instantiate_acquisition_fn(self, model: MonotonicRejectionGP) -> AcquisitionFunction:
-<<<<<<< HEAD
-=======
         """
         Instantiates the acquisition function with the specified model and additional arguments.
 
@@ -75,7 +73,6 @@
         Returns:
             AcquisitionFunction: Configured acquisition function.
         """
->>>>>>> a3195bfb
         return self.acqf(
             model=model,
             deriv_constraint_points=model._get_deriv_constraint_points(),
@@ -179,8 +176,6 @@
 
     @classmethod
     def from_config(cls, config: Config) -> 'MonotonicRejectionGenerator':
-<<<<<<< HEAD
-=======
         """
         Creates an instance of MonotonicRejectionGenerator from a configuration object.
 
@@ -191,7 +186,6 @@
             MonotonicRejectionGenerator: A configured instance of the generator class with specified acquisition function,
             gradient descent options, exploration features, and acquisition function arguments.
         """
->>>>>>> a3195bfb
         classname = cls.__name__
         acqf = config.getobj("common", "acqf", fallback=None)
         extra_acqf_args = cls._get_acqf_options(acqf, config)
