--- conflicted
+++ resolved
@@ -91,18 +91,10 @@
             try:
                 result = self.handle_request(request)
             except Exception as e:
-<<<<<<< HEAD
-                result = BAD_REQUEST
-                logger.warning(
-                    f"Request '{request}' raised error '{e}'! Full traceback follows:"
-                )
-                logger.warning(traceback.format_exc())
-=======
                 error_message = f"Request '{request}' raised error '{e}'!"
                 result = f"server_error, {error_message}"
                 logger.error(f"{error_message}! Full traceback follows:")
                 logger.error(traceback.format_exc())
->>>>>>> da07de4e
             self.socket.send(result)
 
     def serve(self):
