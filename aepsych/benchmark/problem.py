--- conflicted
+++ resolved
@@ -121,11 +121,7 @@
 
     def evaluate(
         self,
-<<<<<<< HEAD
         strat: SequentialStrategy,
-=======
-        strat: Union[SequentialStrategy, Strategy],
->>>>>>> a3195bfb
     ) -> Dict[str, float]:
         """Evaluate the strategy with respect to this problem.
 
@@ -261,11 +257,7 @@
             self.p(self.eval_grid).reshape(1, -1) <= self.thresholds.reshape(-1, 1)
         ).to(torch.float32)
 
-<<<<<<< HEAD
     def evaluate(self, strat: SequentialStrategy) -> Dict[str, float]:
-=======
-    def evaluate(self, strat: Union[SequentialStrategy, Strategy]) -> Dict[str, float]:
->>>>>>> a3195bfb
         """Evaluate the model with respect to this problem.
 
         For level set estimation, we add metrics w.r.t. the true threshold:
@@ -327,11 +319,7 @@
     def __init__(self, thresholds: Union[float, List, torch.Tensor]) -> None:
         super().__init__(thresholds)
 
-<<<<<<< HEAD
     def evaluate(self, strat: SequentialStrategy) -> Dict[str, float]:
-=======
-    def evaluate(self, strat: Union[SequentialStrategy, Strategy]) -> Dict[str, float]:
->>>>>>> a3195bfb
         metrics = super().evaluate(strat)
 
         # add number of edge samples to the log
