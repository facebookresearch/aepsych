#!/usr/bin/env python3
# Copyright (c) Facebook, Inc. and its affiliates.
# All rights reserved.

# This source code is licensed under the license found in the
# LICENSE file in the root directory of this source tree.

from typing import Any, Callable, Dict, Optional, Tuple, cast

import numpy as np
import torch
from aepsych.utils import make_scaled_sobol
from botorch.acquisition import AcquisitionFunction
from botorch.acquisition.input_constructors import acqf_input_constructor
from botorch.acquisition.objective import PosteriorTransform
from botorch.models.gpytorch import GPyTorchModel
from botorch.utils.transforms import t_batch_mode_transform
from scipy.stats import norm
from torch import Tensor

from .lookahead_utils import (
    approximate_lookahead_levelset_at_xstar,
    lookahead_levelset_at_xstar,
    lookahead_p_at_xstar,
)


def Hb(p: Tensor) -> Tensor:
    """
    Binary entropy.

    Args:
        p: Tensor of probabilities.

    Returns: Binary entropy for each probability.
    """
    epsilon = torch.tensor(np.finfo(float).eps)
    p = torch.clamp(p, min=epsilon, max=1 - epsilon)
    return -torch.nan_to_num(p * torch.log2(p) + (1 - p) * torch.log2(1 - p))


def MI_fn(Px: Tensor, P1: Tensor, P0: Tensor, py1: Tensor) -> Tensor:
    """
    Average mutual information.
    H(p) - E_y*[H(p | y*)]

    Args:
        Px: (b x m) Level-set posterior before observation
        P1: (b x m) Level-set posterior given observation of 1
        P0: (b x m) Level-set posterior given observation of 0
        py1: (b x 1) Probability of observing 1

    Returns: (b) tensor of mutual information averaged over Xq.
    """
    mi = Hb(Px) - py1 * Hb(P1) - (1 - py1) * Hb(P0)
    return mi.sum(dim=-1)


def ClassErr(p: Tensor) -> Tensor:
    """
    Expected classification error, min(p, 1-p).
    """
    return torch.min(p, 1 - p)


def SUR_fn(Px: Tensor, P1: Tensor, P0: Tensor, py1: Tensor) -> Tensor:
    """
    Stepwise uncertainty reduction.

    Expected reduction in expected classification error given observation at Xstar,
    averaged over Xq.

    Args:
        Px: (b x m) Level-set posterior before observation
        P1: (b x m) Level-set posterior given observation of 1
        P0: (b x m) Level-set posterior given observation of 0
        py1: (b x 1) Probability of observing 1

    Returns: (b) tensor of SUR values.
    """
    sur = ClassErr(Px) - py1 * ClassErr(P1) - (1 - py1) * ClassErr(P0)
    return sur.sum(dim=-1)


def EAVC_fn(Px: Tensor, P1: Tensor, P0: Tensor, py1: Tensor) -> Tensor:
    """
    Expected absolute value change.

    Expected absolute change in expected level-set volume given observation at Xstar.

    Args:
        Px: (b x m) Level-set posterior before observation
        P1: (b x m) Level-set posterior given observation of 1
        P0: (b x m) Level-set posterior given observation of 0
        py1: (b x 1) Probability of observing 1

    Returns: (b) tensor of EAVC values.
    """
    avc1 = torch.abs((Px - P1).sum(dim=-1))
    avc0 = torch.abs((Px - P0).sum(dim=-1))
    return py1.squeeze(-1) * avc1 + (1 - py1).squeeze(-1) * avc0


class LookaheadAcquisitionFunction(AcquisitionFunction):
    def __init__(
        self,
        model: GPyTorchModel,
        target: Optional[float],
        lookahead_type: str = "levelset",
    ) -> None:
        """
        A localized look-ahead acquisition function.

        Args:
            model: The gpytorch model.
            target: Threshold value to target in p-space.
        """
        super().__init__(model=model)
        if lookahead_type == "levelset":
            self.lookahead_fn = lookahead_levelset_at_xstar
            assert target is not None, "Need a target for levelset lookahead!"
            self.gamma = norm.ppf(target)
        elif lookahead_type == "posterior":
            self.lookahead_fn = lookahead_p_at_xstar  # type: ignore
            self.gamma = None
        else:
            raise RuntimeError(f"Got unknown lookahead type {lookahead_type}!")


## Local look-ahead acquisitions
class LocalLookaheadAcquisitionFunction(LookaheadAcquisitionFunction):
    def __init__(
        self,
        model: GPyTorchModel,
        lookahead_type: str = "levelset",
        target: Optional[float] = None,
        posterior_transform: Optional[PosteriorTransform] = None,
    ) -> None:
        """
        A localized look-ahead acquisition function.

        Args:
            model: The gpytorch model.
            target: Threshold value to target in p-space.
        """

        super().__init__(model=model, target=target, lookahead_type=lookahead_type)
        self.posterior_transform = posterior_transform

    @t_batch_mode_transform(expected_q=1)
    def forward(self, X: Tensor) -> Tensor:
        """
        Evaluate acquisition function at X.

        Args:
            X: (b x 1 x d) point at which to evalaute acquisition function.

        Returns: (b) tensor of acquisition values.
        """

        Px, P1, P0, py1 = self.lookahead_fn(
            model=self.model,
            Xstar=X,
            Xq=X,
            gamma=self.gamma,
            posterior_transform=self.posterior_transform,
        )  # Return shape here has m=1.
        return self._compute_acqf(Px, P1, P0, py1)

    def _compute_acqf(self, Px: Tensor, P1: Tensor, P0: Tensor, py1: Tensor) -> Tensor:
        raise NotImplementedError


class LocalMI(LocalLookaheadAcquisitionFunction):
    def _compute_acqf(self, Px: Tensor, P1: Tensor, P0: Tensor, py1: Tensor) -> Tensor:
        return MI_fn(Px, P1, P0, py1)


class LocalSUR(LocalLookaheadAcquisitionFunction):
    def _compute_acqf(self, Px: Tensor, P1: Tensor, P0: Tensor, py1: Tensor) -> Tensor:
        return SUR_fn(Px, P1, P0, py1)


@acqf_input_constructor(LocalMI, LocalSUR)
def construct_inputs_local_lookahead(
    model: GPyTorchModel,
    training_data: None,
    lookahead_type: str ="levelset",
    target: Optional[float] = None,
    posterior_transform: Optional[PosteriorTransform] = None,
    **kwargs,
) -> Dict[str, Any]:
    return {
        "model": model,
        "lookahead_type": lookahead_type,
        "target": target,
        "posterior_transform": posterior_transform,
    }


## Global look-ahead acquisitions
class GlobalLookaheadAcquisitionFunction(LookaheadAcquisitionFunction):
    def __init__(
        self,
        model: GPyTorchModel,
        lookahead_type: str = "levelset",
        target: Optional[float] = None,
        posterior_transform: Optional[PosteriorTransform] = None,
        query_set_size: Optional[int] = 256,
        Xq: Optional[Tensor] = None,
    ) -> None:
        """
        A global look-ahead acquisition function.

        Args:
            model: The gpytorch model.
            target: Threshold value to target in p-space.
            Xq: (m x d) global reference set.
        """
        super().__init__(model=model, target=target, lookahead_type=lookahead_type)
        self.posterior_transform = posterior_transform
        assert (
            Xq is not None or query_set_size is not None
        ), "Must pass either query set size or a query set!"
        if Xq is not None and query_set_size is not None:
            assert Xq.shape[0] == query_set_size, (
                "If passing both Xq and query_set_size,"
                + "first dim of Xq should be query_set_size, got {Xq.shape[0]} != {query_set_size}"
            )
        if Xq is None:
            # cast to an int in case we got a float from Config, which
            # would raise on make_scaled_sobol
            query_set_size = cast(int, query_set_size)  # make mypy happy
            assert int(query_set_size) == query_set_size  # make sure casting is safe
            # if the asserts above pass and Xq is None, query_set_size is not None so this is safe
            query_set_size = int(query_set_size)  # cast
            Xq = make_scaled_sobol(model.lb, model.ub, query_set_size)
        self.register_buffer("Xq", Xq)

    @t_batch_mode_transform(expected_q=1)
    def forward(self, X: Tensor) -> Tensor:
        """
        Evaluate acquisition function at X.

        Args:
            X: (b x 1 x d) point at which to evalaute acquisition function.

        Returns: (b) tensor of acquisition values.
        """
        Px, P1, P0, py1 = self._get_lookahead_posterior(X)
        return self._compute_acqf(Px, P1, P0, py1)

    def _get_lookahead_posterior(
        self, X: Tensor
    ) -> Tuple[Tensor, Tensor, Tensor, Tensor]:
        Xq_batch = self.Xq.expand(X.shape[0], *self.Xq.shape)

        return self.lookahead_fn(
            model=self.model,
            Xstar=X,
            Xq=Xq_batch,
            gamma=self.gamma,
            posterior_transform=self.posterior_transform,
        )

    def _compute_acqf(self, Px: Tensor, P1: Tensor, P0: Tensor, py1: Tensor) -> Tensor:
        raise NotImplementedError


class GlobalMI(GlobalLookaheadAcquisitionFunction):
    def _compute_acqf(self, Px: Tensor, P1: Tensor, P0: Tensor, py1: Tensor) -> Tensor:
        return MI_fn(Px, P1, P0, py1)


class GlobalSUR(GlobalLookaheadAcquisitionFunction):
    def _compute_acqf(self, Px: Tensor, P1: Tensor, P0: Tensor, py1: Tensor) -> Tensor:
        return SUR_fn(Px, P1, P0, py1)


class ApproxGlobalSUR(GlobalSUR):
    def __init__(
        self,
        model: GPyTorchModel,
        lookahead_type="levelset",
        target: Optional[float] = None,
        query_set_size: Optional[int] = 256,
        Xq: Optional[Tensor] = None,
    ) -> None:
        assert (
            lookahead_type == "levelset"
        ), f"ApproxGlobalSUR only supports lookahead on level set, got {lookahead_type}!"
        super().__init__(
            model=model,
            target=target,
            lookahead_type=lookahead_type,
            query_set_size=query_set_size,
            Xq=Xq,
        )

    def _get_lookahead_posterior(
        self, X: Tensor
    ) -> Tuple[Tensor, Tensor, Tensor, Tensor]:
        Xq_batch = self.Xq.expand(X.shape[0], *self.Xq.shape)

        return approximate_lookahead_levelset_at_xstar(
            model=self.model,
            Xstar=X,
            Xq=Xq_batch,
            gamma=self.gamma,
            posterior_transform=self.posterior_transform,
        )


class EAVC(GlobalLookaheadAcquisitionFunction):
    def _compute_acqf(self, Px: Tensor, P1: Tensor, P0: Tensor, py1: Tensor) -> Tensor:
        return EAVC_fn(Px, P1, P0, py1)


class MOCU(GlobalLookaheadAcquisitionFunction):
    """
    MOCU acquisition function given in expr. 4 of:

        Zhao, Guang, et al. "Uncertainty-aware active learning for optimal Bayesian classifier."
        International Conference on Learning Representations (ICLR) 2021.
    """

    def _compute_acqf(self, Px: Tensor, P1: Tensor, P0: Tensor, py1: Tensor) -> Tensor:
        current_max_query = torch.maximum(Px, 1 - Px)
        # expectation w.r.t. y* of the max of pq
        lookahead_pq1_max = torch.maximum(P1, 1 - P1)
        lookahead_pq0_max = torch.maximum(P0, 1 - P0)
        lookahead_max_query = lookahead_pq1_max * py1 + lookahead_pq0_max * (1 - py1)
        return (lookahead_max_query - current_max_query).mean(-1)


class SMOCU(GlobalLookaheadAcquisitionFunction):
    """
    SMOCU acquisition function given in expr. 11 of:

       Zhao, Guang, et al. "Bayesian active learning by soft mean objective cost of uncertainty."
       International Conference on Artificial Intelligence and Statistics (AISTATS) 2021.
    """

    def __init__(
        self,
        model: GPyTorchModel,
        lookahead_type="posterior",
        target: Optional[float] = None,
        query_set_size: Optional[int] = 256,
        Xq: Optional[Tensor] = None,
        k: Optional[float] = 20.0,
    ) -> None:

        super().__init__(
            model=model,
            target=target,
            lookahead_type=lookahead_type,
            query_set_size=query_set_size,
            Xq=Xq,
        )
        self.k = k

    def _compute_acqf(self, Px: Tensor, P1: Tensor, P0: Tensor, py1: Tensor) -> Tensor:
        current_softmax_query = (
            torch.logsumexp(self.k * torch.stack((Px, 1 - Px), dim=-1), dim=-1) / self.k
        )
        # expectation w.r.t. y* of the max of pq
        lookahead_pq1_softmax = (
            torch.logsumexp(self.k * torch.stack((P1, 1 - P1), dim=-1), dim=-1) / self.k
        )
        lookahead_pq0_softmax = (
            torch.logsumexp(self.k * torch.stack((P0, 1 - P0), dim=-1), dim=-1) / self.k
        )
        lookahead_softmax_query = (
            lookahead_pq1_softmax * py1 + lookahead_pq0_softmax * (1 - py1)
        )
        return (lookahead_softmax_query - current_softmax_query).mean(-1)


class BEMPS(GlobalLookaheadAcquisitionFunction):
    """
    BEMPS acquisition function given in:

        Tan, Wei, et al. "Diversity Enhanced Active Learning with Strictly Proper Scoring Rules."
        Advances in Neural Information Processing Systems 34 (2021).
    """

    def __init__(self, scorefun: Callable, *args, **kwargs) -> None:
        super().__init__(*args, **kwargs)
        self.scorefun = scorefun

    def _compute_acqf(self, Px: Tensor, P1: Tensor, P0: Tensor, py1: Tensor) -> Tensor:
        current_score = self.scorefun(Px)
        lookahead_pq1_score = self.scorefun(P1)
        lookahead_pq0_score = self.scorefun(P0)
        lookahead_expected_score = lookahead_pq1_score * py1 + lookahead_pq0_score * (
            1 - py1
        )
        return (lookahead_expected_score - current_score).mean(-1)


@acqf_input_constructor(GlobalMI, GlobalSUR, ApproxGlobalSUR, EAVC, MOCU, SMOCU, BEMPS)
def construct_inputs_global_lookahead(
    model: GPyTorchModel,
    training_data,
    lookahead_type="levelset",
    target: Optional[float] = None,
    posterior_transform: Optional[PosteriorTransform] = None,
    query_set_size: int = 256,
    Xq: Optional[Tensor] = None,
    **kwargs,
) -> Dict[str, Any]:
    lb = torch.tensor([bounds[0] for bounds in kwargs["bounds"]])
    ub = torch.tensor([bounds[1] for bounds in kwargs["bounds"]])
<<<<<<< HEAD
    if Xq is None and query_set_size is None:
        raise ValueError("Either Xq or query_set_size must be provided.")

    if Xq is None and query_set_size is not None:
        Xq = make_scaled_sobol(lb, ub, query_set_size)
=======
    Xq = Xq if Xq is not None else make_scaled_sobol(lb, ub, query_set_size)

>>>>>>> a3195bfb
    return {
        "model": model,
        "lookahead_type": lookahead_type,
        "target": target,
        "posterior_transform": posterior_transform,
        "query_set_size": query_set_size,
        "Xq": Xq,
    }<|MERGE_RESOLUTION|>--- conflicted
+++ resolved
@@ -412,16 +412,11 @@
 ) -> Dict[str, Any]:
     lb = torch.tensor([bounds[0] for bounds in kwargs["bounds"]])
     ub = torch.tensor([bounds[1] for bounds in kwargs["bounds"]])
-<<<<<<< HEAD
     if Xq is None and query_set_size is None:
         raise ValueError("Either Xq or query_set_size must be provided.")
 
     if Xq is None and query_set_size is not None:
         Xq = make_scaled_sobol(lb, ub, query_set_size)
-=======
-    Xq = Xq if Xq is not None else make_scaled_sobol(lb, ub, query_set_size)
-
->>>>>>> a3195bfb
     return {
         "model": model,
         "lookahead_type": lookahead_type,
