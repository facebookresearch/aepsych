#!/usr/bin/env python3
# Copyright (c) Facebook, Inc. and its affiliates.
# All rights reserved.

# This source code is licensed under the license found in the
# LICENSE file in the root directory of this source tree.

<<<<<<< HEAD
__version__ = "0.7.0"
=======
__version__ = "0.7.0+dev"
>>>>>>> e5dcfadb
<|MERGE_RESOLUTION|>--- conflicted
+++ resolved
@@ -5,8 +5,4 @@
 # This source code is licensed under the license found in the
 # LICENSE file in the root directory of this source tree.
 
-<<<<<<< HEAD
-__version__ = "0.7.0"
-=======
-__version__ = "0.7.0+dev"
->>>>>>> e5dcfadb
+__version__ = "0.7.0+dev"