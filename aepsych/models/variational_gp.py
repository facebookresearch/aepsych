#!/usr/bin/env python3
# Copyright (c) Facebook, Inc. and its affiliates.
# All rights reserved.

# This source code is licensed under the license found in the
# LICENSE file in the root directory of this source tree.

from typing import Dict, Optional, Tuple, Union
import gpytorch

import numpy as np
import torch
from botorch.models import SingleTaskVariationalGP
from gpytorch.likelihoods import BernoulliLikelihood
from gpytorch.mlls import VariationalELBO

from aepsych.config import Config
from aepsych.factory.factory import ordinal_mean_covar_factory
from aepsych.likelihoods.ordinal import OrdinalLikelihood
from aepsych.models.base import AEPsychModel
from aepsych.models.utils import get_probability_space, select_inducing_points
<<<<<<< HEAD
from aepsych.utils import get_dim, promote_0d
from botorch.models import SingleTaskVariationalGP
from gpytorch.likelihoods import BernoulliLikelihood
from gpytorch.mlls import VariationalELBO
=======
from aepsych.utils import promote_0d
>>>>>>> 769fd0ee


# TODO: Find a better way to do this on the Ax/Botorch side
class MyHackyVariationalELBO(VariationalELBO):
    def __init__(self, likelihood, model, beta=1.0, combine_terms=True):
        num_data = model.model.train_targets.shape[0]
        super().__init__(likelihood, model.model, num_data, beta, combine_terms)


class VariationalGP(AEPsychModel, SingleTaskVariationalGP):
    @classmethod
    def get_mll_class(cls):
        return MyHackyVariationalELBO

    @classmethod
    def construct_inputs(cls, training_data, **kwargs):
        inputs = super().construct_inputs(training_data=training_data, **kwargs)

        inducing_size = kwargs.get("inducing_size")
        inducing_point_method = kwargs.get("inducing_point_method")
        bounds = kwargs.get("bounds")
        inducing_points = select_inducing_points(
            inducing_size,
            inputs["covar_module"],
            inputs["train_X"],
            bounds,
            inducing_point_method,
        )

        inputs.update(
            {
                "inducing_points": inducing_points,
            }
        )

        return inputs

    @classmethod
    def get_config_options(cls, config: Config, name: Optional[str] = None) -> Dict:
        classname = cls.__name__

        options = super().get_config_options(config, classname)

        inducing_point_method = config.get(
            classname, "inducing_point_method", fallback="auto"
        )
        inducing_size = config.getint(classname, "inducing_size", fallback=100)
        learn_inducing_points = config.getboolean(
            classname, "learn_inducing_points", fallback=False
        )

        options.update(
            {
                "inducing_size": inducing_size,
                "inducing_point_method": inducing_point_method,
                "learn_inducing_points": learn_inducing_points,
            }
        )

        return options


class BinaryClassificationGP(VariationalGP):
    stimuli_per_trial = 1
    outcome_type = "binary"

    def predict(
        self, x: Union[torch.Tensor, np.ndarray], probability_space: bool = False
    ) -> Tuple[torch.Tensor, torch.Tensor]:
        """Query the model for posterior mean and variance.

        Args:
            x (torch.Tensor): Points at which to predict from the model.
            probability_space (bool, optional): Return outputs in units of
                response probability instead of latent function value. Defaults to False.

        Returns:
            Tuple[np.ndarray, np.ndarray]: Posterior mean and variance at queries points.
        """
        with torch.no_grad():
            post = self.posterior(x)

        if probability_space:
            fmean, fvar = get_probability_space(
                likelihood=self.likelihood, posterior=post
            )
        else:
            fmean = post.mean.squeeze()
            fvar = post.variance.squeeze()

        return promote_0d(fmean), promote_0d(fvar)

    @classmethod
    def get_config_options(cls, config: Config, name: Optional[str] = None):
        options = super().get_config_options(config)
        if options["likelihood"] is None:
            options["likelihood"] = BernoulliLikelihood()
        return options


class OrdinalGP(VariationalGP):
    """
    Convenience class for using a VariationalGP with an OrdinalLikelihood.
    """

    outcome_type = "ordinal"

    def predict(self, xgrid, probability_space=False):
        with torch.no_grad():
            post = self.posterior(xgrid)
        fmean = post.mean.squeeze()
        fvar = post.variance.squeeze()

        if probability_space:
            fsd = torch.sqrt(1 + fvar)
            probs = torch.zeros(*fmean.size(), self.likelihood.n_levels)

            probs[..., 0] = self.likelihood.link(
                (self.likelihood.cutpoints[0] - fmean) / fsd
            )

            for i in range(1, self.likelihood.n_levels - 1):
                probs[..., i] = self.likelihood.link(
                    (self.likelihood.cutpoints[i] - fmean) / fsd
                ) - self.likelihood.link(
                    (self.likelihood.cutpoints[i - 1] - fmean) / fsd
                )
            probs[..., -1] = 1 - self.likelihood.link(
                (self.likelihood.cutpoints[-1] - fmean) / fsd
            )
            return probs
        else:
            return fmean, fvar

    @classmethod
    def get_config_options(cls, config: Config):
        options = super().get_config_options(config)

        if options["likelihood"] is None:
            options["likelihood"] = OrdinalLikelihood(n_levels=5)

        dim = get_dim(config)

        if options["mean_covar_factory"] is None:
            mean, covar = ordinal_mean_covar_factory(config)
            options["mean_covar_factory"] = (mean, covar)
            ls_prior = gpytorch.priors.GammaPrior(concentration=1.5, rate=3.0)
            ls_prior_mode = (ls_prior.concentration - 1) / ls_prior.rate
            ls_constraint = gpytorch.constraints.Positive(
                transform=None, initial_value=ls_prior_mode
            )

            # no outputscale due to shift identifiability in d.
            covar_module = gpytorch.kernels.RBFKernel(
                lengthscale_prior=ls_prior,
                lengthscale_constraint=ls_constraint,
                ard_num_dims=dim,
            )

            options["covar_module"] = covar_module

        assert options["inducing_size"] >= 1, "Inducing size must be non-zero."

        return options<|MERGE_RESOLUTION|>--- conflicted
+++ resolved
@@ -19,14 +19,11 @@
 from aepsych.likelihoods.ordinal import OrdinalLikelihood
 from aepsych.models.base import AEPsychModel
 from aepsych.models.utils import get_probability_space, select_inducing_points
-<<<<<<< HEAD
 from aepsych.utils import get_dim, promote_0d
 from botorch.models import SingleTaskVariationalGP
 from gpytorch.likelihoods import BernoulliLikelihood
 from gpytorch.mlls import VariationalELBO
-=======
 from aepsych.utils import promote_0d
->>>>>>> 769fd0ee
 
 
 # TODO: Find a better way to do this on the Ax/Botorch side
