#!/usr/bin/env python3
# Copyright (c) Facebook, Inc. and its affiliates.
# All rights reserved.

# This source code is licensed under the license found in the
# LICENSE file in the root directory of this source tree.

import sys

from ..config import Config
from .exact_gp import ContinuousRegressionGP, ExactGP
from .gp_classification import  GPBetaRegressionModel, GPClassificationModel
from .gp_regression import GPRegressionModel
from .monotonic_projection_gp import MonotonicProjectionGP
from .monotonic_rejection_gp import MonotonicRejectionGP
from .multitask_regression import IndependentMultitaskGPRModel, MultitaskGPRModel
from .ordinal_gp import OrdinalGPModel
from .pairwise_probit import PairwiseProbitModel
from .semi_p import (
    HadamardSemiPModel,
    semi_p_posterior_transform,
    SemiParametricGPModel,
)
from .variational_gp import BinaryClassificationGP, VariationalGP, OrdinalGP


__all__ = [
    "GPClassificationModel",
    "MonotonicRejectionGP",
    "GPRegressionModel",
    "PairwiseProbitModel",
    "OrdinalGPModel",
    "MonotonicProjectionGP",
    "VariationalGP",
    "BinaryClassificationGP",
    "ExactGP",
    "ContinuousRegressionGP",
    "MultitaskGPRModel",
    "IndependentMultitaskGPRModel",
    "HadamardSemiPModel",
    "SemiParametricGPModel",
    "semi_p_posterior_transform",
<<<<<<< HEAD
    "OrdinalGP",
=======
    "GPBetaRegressionModel",
>>>>>>> 586cba8c
]

Config.register_module(sys.modules[__name__])<|MERGE_RESOLUTION|>--- conflicted
+++ resolved
@@ -40,11 +40,8 @@
     "HadamardSemiPModel",
     "SemiParametricGPModel",
     "semi_p_posterior_transform",
-<<<<<<< HEAD
     "OrdinalGP",
-=======
     "GPBetaRegressionModel",
->>>>>>> 586cba8c
 ]
 
 Config.register_module(sys.modules[__name__])