--- conflicted
+++ resolved
@@ -1,185 +1,177 @@
-/*
-Copyright (c) Facebook, Inc. and its affiliates.
-All rights reserved.
-
-This source code is licensed under the license found in the
-LICENSE file in the root directory of this source tree.
-*/
-
-using UnityEditor;
-using System.IO;
-using System.Text.RegularExpressions;
-using System;
-using UnityEngine;
-using System.Reflection;
-using AEPsych;
-using TMPro;
-<<<<<<< HEAD
-
-=======
-using UnityEngine.EventSystems;
-
->>>>>>> 45fe3bd1
-public class ExperimentGenerator : EditorWindow
-{
-    #region Experiment Fields
-
-    public string experimentName = "Default";
-
-    #endregion
-
-    public bool needToAttach = false;
-    public float waitForCompile = 1;
-    public string fileDestination = "/Scripts/Experiments";
-    public GameObject tempExperiment;
-    public GameObject ExperimentUIPrefab;
-    public string prefabPath = "Packages/com.frl.aepsych/Runtime/Prefabs/ExperimentUI.prefab";
-
-    [MenuItem("AEPsych/Create New Experiment")]
-    public static void CreateNew()
-    {
-        EditorWindow.GetWindow(typeof(ExperimentGenerator));
-    }
-
-    void OnGUI()
-    {
-        GUILayout.Label("Name your Experiment Script. \n\nName must be unique - a new class with this name \nwill be generated.");
-        GUILayout.Space(10);
-
-        GUILayout.BeginHorizontal();
-        GUILayout.Label("Experiment Name", new GUILayoutOption[0]);
-        experimentName = EditorGUILayout.TextField(experimentName, new GUILayoutOption[0]);
-        GUILayout.EndHorizontal();
-        GUILayout.Space(10);
-        GUI.color = Color.green;
-
-        if (GUILayout.Button("Create", new GUILayoutOption[0]))
-            CreateNewExperiment();
-
-    }
-
-    void Update()
-    {
-        if (needToAttach)
-        {
-            waitForCompile -= 0.01f;
-            EditorUtility.DisplayProgressBar("AEPsych Client", "Generating new experiment script...", 1 - waitForCompile);
-            if (waitForCompile <= 0)
-            {
-                if (!EditorApplication.isCompiling)
-                {
-                    tempExperiment = new GameObject();
-                    tempExperiment.name = experimentName;
-                    var experimentType = GetSubType(experimentName.Replace(" ", ""), typeof(Experiment));
-                    if (experimentType != null)
-                    {
-                        tempExperiment.AddComponent(experimentType);
-                    }
-                    else
-                    {
-                        Debug.LogError(string.Format("Unable to find dynamically generated Type: {0}. Please manually assign the {0}.cs script onto the {0} gameobject in the scene.", experimentName));
-                    }
-                    needToAttach = false;
-                    waitForCompile = 1;
-                    tempExperiment.AddComponent<ConfigGenerator>().SetName(experimentName);
-                    EditorUtility.ClearProgressBar();
-                }
-            }
-        }
-    }
-
-    private void CreateNewExperiment()
-    {
-        TextAsset template = AssetDatabase.LoadAssetAtPath("Packages/com.frl.aepsych/Editor/Templates/ExperimentTemplate.txt", typeof(TextAsset)) as TextAsset;
-
-        string contents = "";
-        if (template != null)
-        {
-            contents = template.text;
-            contents = contents.Replace("EXPERIMENTCLASS_NAME", experimentName.Replace(" ", ""));
-            contents = contents.Replace("EXPERIMENT_NAME", experimentName);
-        }
-        else
-        {
-            Debug.LogError("Packages/com.frl.aepsych/Editor/Templates/ExperimentTemplate.txt is Missing!");
-        }
-
-        if (!Directory.Exists(Application.dataPath + fileDestination))
-        {
-            Directory.CreateDirectory(Application.dataPath + fileDestination);
-        }
-
-        using (StreamWriter sw = new StreamWriter(string.Format(Application.dataPath + fileDestination + "/{0}.cs",
-                                                           new object[] { experimentName.Replace(" ", "") })))
-        {
-            sw.Write(contents);
-        }
-        //Refresh the Asset Database
-        AssetDatabase.Refresh();
-
-        needToAttach = true;
-
-        // Add an AEPsychClient object if there is not one already
-        if (FindObjectOfType<AEPsychClient>() == null)
-        {
-            AEPsychClient clientObj = new GameObject("AEPsychClient").AddComponent<AEPsychClient>();
-
-            // Try to attach auto start server component, if it exists. (FB internal access only)
-            var serverAutoStart = GetSubType("ServerAutoStart", typeof(MonoBehaviour));
-            if (serverAutoStart != null)
-            {
-                clientObj.gameObject.AddComponent(serverAutoStart);
-            }
-        }
-
-        // Add a DefaultUI object if there is not one already
-        if (FindObjectOfType<DefaultUI>(true) == null)
-        {
-            DefaultUI UIObj;
-            ExperimentUIPrefab = AssetDatabase.LoadAssetAtPath<GameObject>(prefabPath);
-            if (ExperimentUIPrefab != null)
-            {
-                UIObj = Instantiate(ExperimentUIPrefab).GetComponent<DefaultUI>();
-<<<<<<< HEAD
-                UIObj.gameObject.name = "Experiment UI";
-=======
-                UIObj.gameObject.name = "Experiment UI";
-                if (FindObjectOfType<EventSystem>() == null)
-                {
-                    GameObject eventSystem = new GameObject("EventSystem", typeof(EventSystem), typeof(StandaloneInputModule));
-                }
->>>>>>> 45fe3bd1
-            }
-            else
-                Debug.LogError(string.Format("Prefab not found at: {0}. Please Manually add the ExperimentUI prefab to your scene.", prefabPath));
-
-            //DefaultUI UIObj = new GameObject("Default UI").AddComponent<DefaultUI>();
-
-        }
-    }
-
-    public static Type GetSubType(string typeName, Type baseClass)
-    {
-        Assembly[] assemblies = AppDomain.CurrentDomain.GetAssemblies();
-        foreach (var asm in assemblies)
-        {
-            Type[] types = asm.GetTypes();
-            foreach (var T in types)
-            {
-                if (T.IsSubclassOf(baseClass))
-                {
-                    if (T.FullName == typeName)
-                    {
-                        return T;
-                    }
-                }
-            }
-        }
-        return null;
-    }
-
-    public static GameObject LoadPrefab(string name)
-    {
-        return AssetDatabase.LoadAssetAtPath<GameObject>(AssetDatabase.GUIDToAssetPath(AssetDatabase.FindAssets(name)[0]));
-    }
-}
+/*
+Copyright (c) Facebook, Inc. and its affiliates.
+All rights reserved.
+
+This source code is licensed under the license found in the
+LICENSE file in the root directory of this source tree.
+*/
+
+using UnityEditor;
+using System.IO;
+using System.Text.RegularExpressions;
+using System;
+using UnityEngine;
+using System.Reflection;
+using AEPsych;
+using TMPro;
+using UnityEngine.EventSystems;
+
+public class ExperimentGenerator : EditorWindow
+{
+    #region Experiment Fields
+
+    public string experimentName = "Default";
+
+    #endregion
+
+    public bool needToAttach = false;
+    public float waitForCompile = 1;
+    public string fileDestination = "/Scripts/Experiments";
+    public GameObject tempExperiment;
+    public GameObject ExperimentUIPrefab;
+    public string prefabPath = "Packages/com.frl.aepsych/Runtime/Prefabs/ExperimentUI.prefab";
+
+    [MenuItem("AEPsych/Create New Experiment")]
+    public static void CreateNew()
+    {
+        EditorWindow.GetWindow(typeof(ExperimentGenerator));
+    }
+
+    void OnGUI()
+    {
+        GUILayout.Label("Name your Experiment Script. \n\nName must be unique - a new class with this name \nwill be generated.");
+        GUILayout.Space(10);
+
+        GUILayout.BeginHorizontal();
+        GUILayout.Label("Experiment Name", new GUILayoutOption[0]);
+        experimentName = EditorGUILayout.TextField(experimentName, new GUILayoutOption[0]);
+        GUILayout.EndHorizontal();
+        GUILayout.Space(10);
+        GUI.color = Color.green;
+
+        if (GUILayout.Button("Create", new GUILayoutOption[0]))
+            CreateNewExperiment();
+
+    }
+
+    void Update()
+    {
+        if (needToAttach)
+        {
+            waitForCompile -= 0.01f;
+            EditorUtility.DisplayProgressBar("AEPsych Client", "Generating new experiment script...", 1 - waitForCompile);
+            if (waitForCompile <= 0)
+            {
+                if (!EditorApplication.isCompiling)
+                {
+                    tempExperiment = new GameObject();
+                    tempExperiment.name = experimentName;
+                    var experimentType = GetSubType(experimentName.Replace(" ", ""), typeof(Experiment));
+                    if (experimentType != null)
+                    {
+                        tempExperiment.AddComponent(experimentType);
+                    }
+                    else
+                    {
+                        Debug.LogError(string.Format("Unable to find dynamically generated Type: {0}. Please manually assign the {0}.cs script onto the {0} gameobject in the scene.", experimentName));
+                    }
+                    needToAttach = false;
+                    waitForCompile = 1;
+                    tempExperiment.AddComponent<ConfigGenerator>().SetName(experimentName);
+                    EditorUtility.ClearProgressBar();
+                }
+            }
+        }
+    }
+
+    private void CreateNewExperiment()
+    {
+        TextAsset template = AssetDatabase.LoadAssetAtPath("Packages/com.frl.aepsych/Editor/Templates/ExperimentTemplate.txt", typeof(TextAsset)) as TextAsset;
+
+        string contents = "";
+        if (template != null)
+        {
+            contents = template.text;
+            contents = contents.Replace("EXPERIMENTCLASS_NAME", experimentName.Replace(" ", ""));
+            contents = contents.Replace("EXPERIMENT_NAME", experimentName);
+        }
+        else
+        {
+            Debug.LogError("Packages/com.frl.aepsych/Editor/Templates/ExperimentTemplate.txt is Missing!");
+        }
+
+        if (!Directory.Exists(Application.dataPath + fileDestination))
+        {
+            Directory.CreateDirectory(Application.dataPath + fileDestination);
+        }
+
+        using (StreamWriter sw = new StreamWriter(string.Format(Application.dataPath + fileDestination + "/{0}.cs",
+                                                           new object[] { experimentName.Replace(" ", "") })))
+        {
+            sw.Write(contents);
+        }
+        //Refresh the Asset Database
+        AssetDatabase.Refresh();
+
+        needToAttach = true;
+
+        // Add an AEPsychClient object if there is not one already
+        if (FindObjectOfType<AEPsychClient>() == null)
+        {
+            AEPsychClient clientObj = new GameObject("AEPsychClient").AddComponent<AEPsychClient>();
+
+            // Try to attach auto start server component, if it exists. (FB internal access only)
+            var serverAutoStart = GetSubType("ServerAutoStart", typeof(MonoBehaviour));
+            if (serverAutoStart != null)
+            {
+                clientObj.gameObject.AddComponent(serverAutoStart);
+            }
+        }
+
+        // Add a DefaultUI object if there is not one already
+        if (FindObjectOfType<DefaultUI>(true) == null)
+        {
+            DefaultUI UIObj;
+            ExperimentUIPrefab = AssetDatabase.LoadAssetAtPath<GameObject>(prefabPath);
+            if (ExperimentUIPrefab != null)
+            {
+                UIObj = Instantiate(ExperimentUIPrefab).GetComponent<DefaultUI>();
+                UIObj.gameObject.name = "Experiment UI";
+                if (FindObjectOfType<EventSystem>() == null)
+                {
+                    GameObject eventSystem = new GameObject("EventSystem", typeof(EventSystem), typeof(StandaloneInputModule));
+                }
+            }
+            else
+                Debug.LogError(string.Format("Prefab not found at: {0}. Please Manually add the ExperimentUI prefab to your scene.", prefabPath));
+
+            //DefaultUI UIObj = new GameObject("Default UI").AddComponent<DefaultUI>();
+
+        }
+    }
+
+    public static Type GetSubType(string typeName, Type baseClass)
+    {
+        Assembly[] assemblies = AppDomain.CurrentDomain.GetAssemblies();
+        foreach (var asm in assemblies)
+        {
+            Type[] types = asm.GetTypes();
+            foreach (var T in types)
+            {
+                if (T.IsSubclassOf(baseClass))
+                {
+                    if (T.FullName == typeName)
+                    {
+                        return T;
+                    }
+                }
+            }
+        }
+        return null;
+    }
+
+    public static GameObject LoadPrefab(string name)
+    {
+        return AssetDatabase.LoadAssetAtPath<GameObject>(AssetDatabase.GUIDToAssetPath(AssetDatabase.FindAssets(name)[0]));
+    }
+}