--- conflicted
+++ resolved
@@ -6,10 +6,7 @@
  * LICENSE file in the root directory of this source tree.
  */
 
-<<<<<<< HEAD
-=======
 using AEPsych;
->>>>>>> 45fe3bd1
 using System.Collections;
 using System.Collections.Generic;
 using TMPro;
@@ -57,8 +54,6 @@
     {
         experimentText.enabled = active;
     }
-<<<<<<< HEAD
-=======
 
     public void AssignActiveExperiment(Experiment exp)
     {
@@ -88,5 +83,4 @@
         foldoutMenu.SetActive(!foldoutMenu.activeInHierarchy);
         foldoutMenuIcon.transform.Rotate(new Vector3(0f, 0f, 180f));
     }
->>>>>>> 45fe3bd1
 }