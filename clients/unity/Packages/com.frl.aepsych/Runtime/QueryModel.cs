--- conflicted
+++ resolved
@@ -1,263 +1,254 @@
-/*
- * Copyright (c) Meta Platforms, Inc. and affiliates.
- * All rights reserved.
- *
- * This source code is licensed under the license found in the
- * LICENSE file in the root directory of this source tree.
- */
-
-using System.Collections;
-using System.Collections.Generic;
-using UnityEngine;
-using AEPsych;
-using UnityEngine.UI;
-
-public class QueryModel : MonoBehaviour
-{
-    [SerializeField] public string yAxisName = "y-axis";
-    public AEPsychClient client;
-    public GameObject sliderPrefab;
-    public GameObject xslidergroup;
-    public CanvasGroup canvasGroup;
-    public Experiment experiment;
-    public Button toggleButton;
-
-    List<ModelSlider> xSliders = new List<ModelSlider>();
-    Canvas[] otherCanvases = { };
-    ModelSlider ySlider;
-    DefaultUI defaultUI;
-    bool initialized = false;
-    bool probSpace = false;
-    TrialConfig initParams;
-    TrialConfig currConfig;
-    float maxY;
-    float minY;
-
-    // Start is called before the first frame update
-    void Start()
-    {
-        if (client == null)
-        {
-            client = FindObjectOfType<AEPsychClient>();
-        }
-        if (experiment == null)
-        {
-            experiment = FindObjectOfType<Experiment>();
-        }
-        defaultUI = GetComponent<DefaultUI>();
-
-        if (!experiment.UsesModelExplorer())
-            toggleButton.gameObject.SetActive(false);
-
-        if (GetComponent<Canvas>().worldCamera == null)
-        {
-            GetComponent<Canvas>().worldCamera = FindObjectOfType<Camera>();
-        }
-
-        if (experiment.autoDisableOtherCanvases)
-        {
-            otherCanvases = FindObjectsOfType<Canvas>();
-        }
-    }
-
-    public List<float> GetSliderValues()
-    {
-        List<float> values = new List<float>();
-        foreach (ModelSlider param in xSliders)
-        {
-            values.Add(param.GetValue());
-        }
-        return values;
-    }
-
-    public IEnumerator SpawnSliders()
-    {
-        QueryEnabled(false);
-        //Get the current config with n parameters
-        yield return StartCoroutine(client.Params());
-        //initParams = new TrialConfig();
-        //initParams.Add("Dimension 1", new List<float>() { 0.0f });
-        initParams = client.GetConfig(version: "0.0");
-        if (!initialized)
-        {
-            foreach (KeyValuePair<string, List<float>> entry in initParams)
-            {
-                string name = entry.Key;
-                float min = entry.Value[0];
-                float max = entry.Value[1];
-                GameObject sliderObj = Instantiate(sliderPrefab, canvasGroup.transform.position, Quaternion.identity, canvasGroup.transform);
-                sliderObj.transform.parent = xslidergroup.transform;
-                ModelSlider slider = sliderObj.GetComponent<ModelSlider>();
-                slider.InitSlider(min, max, name, false);
-                slider.SetQueryModel(this);
-                xSliders.Add(slider);
-            }
-        }
-        //Spawn final slider and query twice for its limits
-
-        yield return StartCoroutine(client.Query(QueryType.max));
-        QueryMessage m = client.GetQueryResponse();
-        maxY = m.y;
-        yield return StartCoroutine(client.Query(QueryType.min));
-        m = client.GetQueryResponse();
-        minY = m.y;
-
-        string nameY = yAxisName;
-
-        //Spawn + initialize slider, if necessary.
-        GameObject ySliderObj;
-        if (!initialized)
-        {
-            ySliderObj = Instantiate(sliderPrefab, canvasGroup.transform.position + new Vector3(-1.0f, 0.5f), Quaternion.identity, canvasGroup.transform);
-            RectTransform rt = ySliderObj.GetComponent<RectTransform>();
-            rt.localScale *= 1.25f;
-            rt.anchorMax = new Vector2(.9f, 0.55f);
-            rt.anchorMin = new Vector2(.9f, 0.55f);
-            rt.pivot = new Vector2(1f, 0.5f);
-            ySlider = ySliderObj.GetComponent<ModelSlider>();
-            ySlider.SetQueryModel(this);
-            ySlider.DisableLockToggle();
-        }
-
-        //ySlider.InitSlider(0, 3.4567f, nameY, true);
-        ySlider.InitSlider(minY, maxY, nameY, true);
-        StartCoroutine(ComputeYFromModel());
-        initialized = true;
-    }
-
-    public void ToggleProbabilitySpace()
-    {
-        probSpace = !probSpace;
-        if (probSpace)
-        {
-            ySlider.InitSlider(0, 1, yAxisName, true);
-        }
-        else
-        {
-            ySlider.InitSlider(minY, maxY, yAxisName, true);
-        }
-        SetY();
-    }
-
-    public bool IsInitialized()
-    {
-        return initialized;
-    }
-
-    public void SetY()
-    {
-        StartCoroutine(ComputeYFromModel());
-    }
-
-    public IEnumerator ComputeYFromModel()
-    {
-        QueryEnabled(false);
-        TrialConfig x = new TrialConfig();
-        foreach (ModelSlider slider in xSliders)
-        {
-            x.Add(slider.GetName(), new List<float>() { slider.GetValue() });
-        }
-        yield return StartCoroutine(client.Query(QueryType.prediction, x: x, probability_space: probSpace));
-        QueryMessage m = client.GetQueryResponse();
-        ySlider.SetValue(m.y);
-        QueryEnabled(true);
-    }
-    public IEnumerator ComputeInverseFromModel()
-    {
-        QueryEnabled(false);
-        float y = ySlider.GetValue();
-        TrialConfig constraints = new TrialConfig();
-        foreach (ModelSlider slider in xSliders)
-        {
-            if (slider.isLocked)
-            {
-                constraints.Add(slider.GetName(), new List<float>() { slider.GetValue() });
-            }
-        }
-        yield return StartCoroutine(client.Query(QueryType.inverse, constraints: constraints, y: y, probability_space: probSpace));
-        QueryMessage m = client.GetQueryResponse();
-        foreach (ModelSlider slider in xSliders)
-        {
-            slider.SetValue(m.x[slider.GetName()][0]);
-        }
-        ySlider.SetValue(m.y);
-        QueryEnabled(true);
-    }
-
-    public void ShowQueryResults()
-    {
-        QueryEnabled(false);
-        TrialConfig queryConfig = new TrialConfig();
-        List<float> values = GetSliderValues();
-        int idx = 0;
-        foreach (KeyValuePair<string, List<float>> entry in initParams)
-        {
-            queryConfig[entry.Key] = new List<float>();
-            // Add value to 1st and 2nd index of List, in the case that the ShowStimuli
-            // method of the experiment reads two values for each dimension
-            queryConfig[entry.Key].Add(values[idx]);
-            queryConfig[entry.Key].Add(values[idx]);
-            idx++;
-        }
-
-        HideSliders();
-        experiment.ShowStimuli(queryConfig);
-    }
-
-    public void HideSliders()
-    {
-        canvasGroup.blocksRaycasts = false;
-        canvasGroup.interactable = false;
-<<<<<<< HEAD
-        canvasGroup.alpha = 0;
-        defaultUI.SetTextActive(true);
-=======
-        canvasGroup.alpha = 0;
-        if (defaultUI != null)
-            defaultUI.SetTextActive(true);
->>>>>>> 45fe3bd1
-    }
-
-    public void ShowSliders()
-    {
-        canvasGroup.blocksRaycasts = true;
-        canvasGroup.interactable = true;
-        canvasGroup.alpha = 1;
-<<<<<<< HEAD
-        defaultUI.SetTextActive(false);
-=======
-        if (defaultUI != null)
-            defaultUI.SetTextActive(false);
->>>>>>> 45fe3bd1
-    }
-
-    public void ToggleSliders()
-    {
-        bool isQueryMode = canvasGroup.blocksRaycasts;
-        // Enable/Disable other canvases to prevent raycast blocking
-        foreach (Canvas c in otherCanvases)
-        {
-            if (c.GetComponentInChildren<QueryModel>() == null)
-                c.gameObject.SetActive(isQueryMode);
-        }
-
-        if (isQueryMode)
-        {
-            experiment.StopExploration();
-            HideSliders();
-        }
-        else
-        {
-            experiment.StartExploration();
-            StartCoroutine(SpawnSliders());
-            ShowSliders();
-        }
-    }
-
-    public void QueryEnabled(bool val)
-    {
-        toggleButton.interactable = val;
-        canvasGroup.interactable = val;
-    }
-
-}
+/*
+ * Copyright (c) Meta Platforms, Inc. and affiliates.
+ * All rights reserved.
+ *
+ * This source code is licensed under the license found in the
+ * LICENSE file in the root directory of this source tree.
+ */
+
+using System.Collections;
+using System.Collections.Generic;
+using UnityEngine;
+using AEPsych;
+using UnityEngine.UI;
+
+public class QueryModel : MonoBehaviour
+{
+    [SerializeField] public string yAxisName = "y-axis";
+    public AEPsychClient client;
+    public GameObject sliderPrefab;
+    public GameObject xslidergroup;
+    public CanvasGroup canvasGroup;
+    public Experiment experiment;
+    public Button toggleButton;
+
+    List<ModelSlider> xSliders = new List<ModelSlider>();
+    Canvas[] otherCanvases = { };
+    ModelSlider ySlider;
+    DefaultUI defaultUI;
+    bool initialized = false;
+    bool probSpace = false;
+    TrialConfig initParams;
+    TrialConfig currConfig;
+    float maxY;
+    float minY;
+
+    // Start is called before the first frame update
+    void Start()
+    {
+        if (client == null)
+        {
+            client = FindObjectOfType<AEPsychClient>();
+        }
+        if (experiment == null)
+        {
+            experiment = FindObjectOfType<Experiment>();
+        }
+        defaultUI = GetComponent<DefaultUI>();
+
+        if (!experiment.UsesModelExplorer())
+            toggleButton.gameObject.SetActive(false);
+
+        if (GetComponent<Canvas>().worldCamera == null)
+        {
+            GetComponent<Canvas>().worldCamera = FindObjectOfType<Camera>();
+        }
+
+        if (experiment.autoDisableOtherCanvases)
+        {
+            otherCanvases = FindObjectsOfType<Canvas>();
+        }
+    }
+
+    public List<float> GetSliderValues()
+    {
+        List<float> values = new List<float>();
+        foreach (ModelSlider param in xSliders)
+        {
+            values.Add(param.GetValue());
+        }
+        return values;
+    }
+
+    public IEnumerator SpawnSliders()
+    {
+        QueryEnabled(false);
+        //Get the current config with n parameters
+        yield return StartCoroutine(client.Params());
+        //initParams = new TrialConfig();
+        //initParams.Add("Dimension 1", new List<float>() { 0.0f });
+        initParams = client.GetConfig(version: "0.0");
+        if (!initialized)
+        {
+            foreach (KeyValuePair<string, List<float>> entry in initParams)
+            {
+                string name = entry.Key;
+                float min = entry.Value[0];
+                float max = entry.Value[1];
+                GameObject sliderObj = Instantiate(sliderPrefab, canvasGroup.transform.position, Quaternion.identity, canvasGroup.transform);
+                sliderObj.transform.parent = xslidergroup.transform;
+                ModelSlider slider = sliderObj.GetComponent<ModelSlider>();
+                slider.InitSlider(min, max, name, false);
+                slider.SetQueryModel(this);
+                xSliders.Add(slider);
+            }
+        }
+        //Spawn final slider and query twice for its limits
+
+        yield return StartCoroutine(client.Query(QueryType.max));
+        QueryMessage m = client.GetQueryResponse();
+        maxY = m.y;
+        yield return StartCoroutine(client.Query(QueryType.min));
+        m = client.GetQueryResponse();
+        minY = m.y;
+
+        string nameY = yAxisName;
+
+        //Spawn + initialize slider, if necessary.
+        GameObject ySliderObj;
+        if (!initialized)
+        {
+            ySliderObj = Instantiate(sliderPrefab, canvasGroup.transform.position + new Vector3(-1.0f, 0.5f), Quaternion.identity, canvasGroup.transform);
+            RectTransform rt = ySliderObj.GetComponent<RectTransform>();
+            rt.localScale *= 1.25f;
+            rt.anchorMax = new Vector2(.9f, 0.55f);
+            rt.anchorMin = new Vector2(.9f, 0.55f);
+            rt.pivot = new Vector2(1f, 0.5f);
+            ySlider = ySliderObj.GetComponent<ModelSlider>();
+            ySlider.SetQueryModel(this);
+            ySlider.DisableLockToggle();
+        }
+
+        //ySlider.InitSlider(0, 3.4567f, nameY, true);
+        ySlider.InitSlider(minY, maxY, nameY, true);
+        StartCoroutine(ComputeYFromModel());
+        initialized = true;
+    }
+
+    public void ToggleProbabilitySpace()
+    {
+        probSpace = !probSpace;
+        if (probSpace)
+        {
+            ySlider.InitSlider(0, 1, yAxisName, true);
+        }
+        else
+        {
+            ySlider.InitSlider(minY, maxY, yAxisName, true);
+        }
+        SetY();
+    }
+
+    public bool IsInitialized()
+    {
+        return initialized;
+    }
+
+    public void SetY()
+    {
+        StartCoroutine(ComputeYFromModel());
+    }
+
+    public IEnumerator ComputeYFromModel()
+    {
+        QueryEnabled(false);
+        TrialConfig x = new TrialConfig();
+        foreach (ModelSlider slider in xSliders)
+        {
+            x.Add(slider.GetName(), new List<float>() { slider.GetValue() });
+        }
+        yield return StartCoroutine(client.Query(QueryType.prediction, x: x, probability_space: probSpace));
+        QueryMessage m = client.GetQueryResponse();
+        ySlider.SetValue(m.y);
+        QueryEnabled(true);
+    }
+    public IEnumerator ComputeInverseFromModel()
+    {
+        QueryEnabled(false);
+        float y = ySlider.GetValue();
+        TrialConfig constraints = new TrialConfig();
+        foreach (ModelSlider slider in xSliders)
+        {
+            if (slider.isLocked)
+            {
+                constraints.Add(slider.GetName(), new List<float>() { slider.GetValue() });
+            }
+        }
+        yield return StartCoroutine(client.Query(QueryType.inverse, constraints: constraints, y: y, probability_space: probSpace));
+        QueryMessage m = client.GetQueryResponse();
+        foreach (ModelSlider slider in xSliders)
+        {
+            slider.SetValue(m.x[slider.GetName()][0]);
+        }
+        ySlider.SetValue(m.y);
+        QueryEnabled(true);
+    }
+
+    public void ShowQueryResults()
+    {
+        QueryEnabled(false);
+        TrialConfig queryConfig = new TrialConfig();
+        List<float> values = GetSliderValues();
+        int idx = 0;
+        foreach (KeyValuePair<string, List<float>> entry in initParams)
+        {
+            queryConfig[entry.Key] = new List<float>();
+            // Add value to 1st and 2nd index of List, in the case that the ShowStimuli
+            // method of the experiment reads two values for each dimension
+            queryConfig[entry.Key].Add(values[idx]);
+            queryConfig[entry.Key].Add(values[idx]);
+            idx++;
+        }
+
+        HideSliders();
+        experiment.ShowStimuli(queryConfig);
+    }
+
+    public void HideSliders()
+    {
+        canvasGroup.blocksRaycasts = false;
+        canvasGroup.interactable = false;
+        canvasGroup.alpha = 0;
+        if (defaultUI != null)
+            defaultUI.SetTextActive(true);
+    }
+
+    public void ShowSliders()
+    {
+        canvasGroup.blocksRaycasts = true;
+        canvasGroup.interactable = true;
+        canvasGroup.alpha = 1;
+        if (defaultUI != null)
+            defaultUI.SetTextActive(false);
+    }
+
+    public void ToggleSliders()
+    {
+        bool isQueryMode = canvasGroup.blocksRaycasts;
+        // Enable/Disable other canvases to prevent raycast blocking
+        foreach (Canvas c in otherCanvases)
+        {
+            if (c.GetComponentInChildren<QueryModel>() == null)
+                c.gameObject.SetActive(isQueryMode);
+        }
+
+        if (isQueryMode)
+        {
+            experiment.StopExploration();
+            HideSliders();
+        }
+        else
+        {
+            experiment.StartExploration();
+            StartCoroutine(SpawnSliders());
+            ShowSliders();
+        }
+    }
+
+    public void QueryEnabled(bool val)
+    {
+        toggleButton.interactable = val;
+        canvasGroup.interactable = val;
+    }
+
+}