#!/usr/bin/env python3
# Copyright (c) Facebook, Inc. and its affiliates.
# All rights reserved.

# This source code is licensed under the license found in the
# LICENSE file in the root directory of this source tree.

import json
import os
import shutil
import time
import unittest
import uuid
from configparser import DuplicateOptionError
from pathlib import Path

import aepsych.config as configuration
import aepsych.database.db as db
import aepsych.database.tables as tables
import sqlalchemy


class DBTestCase(unittest.TestCase):
    def setUp(self):
        # random datebase path name without dashes
        self._dbname = "./{}.db".format(str(uuid.uuid4().hex))
        self._database = db.Database(db_path=self._dbname)

    def tearDown(self):
        time.sleep(0.1)
        self._database.delete_db()

    def test_db_create(self):
        engine = self._database.get_engine()
        self.assertIsNotNone(engine)
        self.assertIsNotNone(self._database._engine)

    def test_record_setup_basic(self):
        master_table = self._database.record_setup(
            description="test description",
            name="test name",
            request={"test": "this is a test request"},
        )

        result = self._database.get_replay_for(master_table.experiment_id)

        self.assertNotEqual(None, result)
        self.assertEqual(len(result), 1)
        self._database.record_message(
            master_table=master_table,
            type="test_type",
            request={"test": "this is a follow on request"},
        )

        result = self._database.get_replay_for(master_table.experiment_id)
        self.assertNotEqual(None, result)
        self.assertEqual(len(result), 2)

    def test_record_setup_doublesetup_goodid(self):
        master_table = self._database.record_setup(
            description="test description",
            name="test name",
            request={"test": "this is a test request"},
        )
        self.assertIsNotNone(master_table)
        self.assertEqual(len(master_table.children_replay), 1)
        master_table = self._database.record_setup(
            description="test description",
            name="test name",
            request={"test": "this is a test request"},
            id=master_table.experiment_id,
        )
        self.assertIsNotNone(master_table)
        self.assertEqual(len(master_table.children_replay), 2)

    def test_record_setup_doublesetup_badid(self):
        master_table = self._database.record_setup(
            description="test description",
            name="test name",
            request={"test": "this is a test request"},
        )
        self.assertIsNotNone(master_table)
        self.assertEqual(len(master_table.children_replay), 1)
        self.assertRaises(
            RuntimeError,
            self._database.record_setup,
            description="test description",
            name="test name",
            request={"test": "this is a test request"},
            id=1,
        )

    def test_record_setup_master_children(self):
        master_table = self._database.record_setup(
            description="test description",
            name="test name",
            request={"test": "this is a test request"},
        )
        self.assertIsNotNone(master_table)
        self.assertEqual(len(master_table.children_replay), 1)
        self._database.record_message(
            master_table, "test", request={"test": "this is a test request"}
        )
        self.assertEqual(len(master_table.children_replay), 2)

    def test_extra_info(self):
        extra_info_setup = {"test": "this is extra_info"}
        master_table = self._database.record_setup(
            description="test description",
            name="test name",
            request={"test": "this is a test request", "extra_info": extra_info_setup},
        )
        extra_info_record = {"test": "This is another extra_info"}
        self._database.record_message(
            master_table,
            "test",
            request={"test": "this is a test request", "extra_info": extra_info_record},
        )

        new_master = self._database.get_master_record(master_table.experiment_id)
        self.assertEqual(new_master.children_replay[0].extra_info, extra_info_setup)
        self.assertEqual(new_master.children_replay[1].extra_info, extra_info_record)

    def test_update_db(self):
        current_path = Path(os.path.abspath(__file__)).parent
        db_path = current_path
        db_path = db_path.joinpath("test_databases/test_original_schema.db")

        # copy the db to a new file
        dst_db_path = Path(self._dbname)
        shutil.copy(str(db_path), str(dst_db_path))
        self.assertTrue(dst_db_path.is_file())

        # add sleep to ensure file is ready
        time.sleep(0.1)

        # open the new db
        test_database = db.Database(db_path=dst_db_path.as_posix())

        self.assertFalse(tables.DbReplayTable._has_extra_info(test_database._engine))
        self.assertTrue(test_database.is_update_required())

        # make sure we raise the exception on newer columns
        self.assertRaises(
            sqlalchemy.exc.OperationalError,
            test_database.record_setup,
            description="test description",
            name="test name",
            request={"test": "this is a test request"},
        )
        test_database._session.rollback()
        test_database.perform_updates()

        # retry adding rows
        master_table = test_database.record_setup(
            description="test description",
            name="test name",
            request={"test": "this is a test request"},
        )
        test_database.record_message(
            master_table, "test", request={"test": "this is a test request"}
        )
        # make sure the new column exists
        self.assertTrue(tables.DbReplayTable._has_extra_info(test_database._engine))

        test_database.delete_db()

    def test_update_db_with_raw_data_tables(self):
        current_path = Path(os.path.abspath(__file__)).parent
        db_path = current_path
        db_path = db_path.joinpath("test_databases/multi_stimuli.db")

        # copy the db to a new file
        dst_db_path = Path(self._dbname)
        shutil.copy(str(db_path), str(dst_db_path))
        self.assertTrue(dst_db_path.is_file())

        # sleep to ensure db is ready
        time.sleep(0.1)

        # open the new db
        test_database = db.Database(db_path=dst_db_path.as_posix())

        # Make sure that update is required
        self.assertTrue(test_database.is_update_required())

        # Update the database
        test_database.perform_updates()

        # Check that the update was successful

        # Known expected data
        par1 = [[0.1, 0.2], [0.3, 1], [2, 3], [4, 0.1], [0.2, 2], [1, 0.3], [0.3, 0.1]]
        par2 = [[4, 0.1], [3, 0.2], [2, 1], [0.3, 0.2], [2, 0.3], [1, 0.1], [0.3, 4]]
        outcomes = [[1, 0], [-1, 0], [0.1, 0], [0, 0], [-0.1, 0], [0, 0], [0, 0]]

        param_dict_expected = {x: {} for x in range(1, 8)}
        for i in range(1, 8):
            param_dict_expected[i]["par1_stimuli0"] = par1[i - 1][0]
            param_dict_expected[i]["par1_stimuli1"] = par1[i - 1][1]
            param_dict_expected[i]["par2_stimuli0"] = par2[i - 1][0]
            param_dict_expected[i]["par2_stimuli1"] = par2[i - 1][1]

        outcome_dict_expected = {x: {} for x in range(1, 8)}
        for i in range(1, 8):
            outcome_dict_expected[i]["outcome_0"] = outcomes[i - 1][0]
            outcome_dict_expected[i]["outcome_1"] = outcomes[i - 1][1]

        # Check that the number of entries in each table is correct
        n_iterations = (
            test_database.get_engine()
            .execute("SELECT COUNT(*) FROM raw_data")
            .fetchone()[0]
        )
        self.assertEqual(n_iterations, 7)
        n_params = (
            test_database.get_engine()
            .execute("SELECT COUNT(*) FROM param_data")
            .fetchone()[0]
        )
        self.assertEqual(n_params, 28)
        n_outcomes = (
            test_database.get_engine()
            .execute("SELECT COUNT(*) FROM outcome_data")
            .fetchone()[0]
        )
        self.assertEqual(n_outcomes, 14)

        # Check that the data is correct
        param_data = (
            test_database.get_engine().execute("SELECT * FROM param_data").fetchall()
        )
        param_dict = {x: {} for x in range(1, 8)}
        for param in param_data:
            param_dict[param.iteration_id][param.param_name] = float(param.param_value)

        self.assertEqual(param_dict, param_dict_expected)

        outcome_data = (
            test_database.get_engine().execute("SELECT * FROM outcome_data").fetchall()
        )
        outcome_dict = {x: {} for x in range(1, 8)}
        for outcome in outcome_data:
            outcome_dict[outcome.iteration_id][outcome.outcome_name] = (
                outcome.outcome_value
            )

        self.assertEqual(outcome_dict, outcome_dict_expected)

        # Make sure that update is no longer required
        self.assertFalse(test_database.is_update_required())

        test_database.delete_db()

<<<<<<< HEAD
=======
    def test_update_db_with_raw_extra_data(self):
        current_path = Path(os.path.abspath(__file__)).parent
        db_path = current_path
        db_path = db_path.joinpath("test_databases/extra_info.db")

        # copy the db to a new file
        dst_db_path = Path(self._dbname)
        shutil.copy(str(db_path), str(dst_db_path))
        self.assertTrue(dst_db_path.is_file())

        # sleep to ensure db is ready
        time.sleep(0.1)

        # open the new db
        test_database = db.Database(db_path=dst_db_path.as_posix(), update=False)

        replay_tells = [
            row for row in test_database.get_replay_for(1) if row.message_type == "tell"
        ]

        # Make sure that update is required
        self.assertTrue(test_database.is_update_required())

        # Update the database
        test_database.perform_updates()

        # The trial numbers line up with tells
        none_rows = 0
        for row in test_database.get_raw_for(1):
            if row.extra_data is None:
                none_rows += 1
            else:
                self.assertTrue(row.unique_id == row.extra_data["trial_number"])
                self.assertTrue(row.extra_data["extra"] == "info")

        # Exactly one row should be none
        self.assertTrue(none_rows == 1)

        self.assertFalse(test_database.is_update_required())

        test_database.delete_db()

>>>>>>> e5dcfadb
    def test_update_configs(self):
        config_str = """
        [common]
        parnames = [par1, par2]
        lb = [0, 0]
        ub = [1, 1]
        outcome_type = single_probit
        target = 0.75

        [SobolStrategy]
        n_trials = 10

        [ModelWrapperStrategy]
        n_trials = 20
        refit_every = 5

        [experiment]
        acqf = MonotonicMCLSE
        init_strat_cls = SobolStrategy
        opt_strat_cls = ModelWrapperStrategy
        modelbridge_cls = MonotonicSingleProbitModelbridge
        model = MonotonicRejectionGP

        [MonotonicMCLSE]
        beta = 3.84

        [MonotonicRejectionGP]
        inducing_size = 100
        mean_covar_factory = monotonic_mean_covar_factory

        [MonotonicSingleProbitModelbridge]
        restarts = 10
        samps = 1000
        """

        request = {
            "type": "setup",
            "version": "0.01",
            "message": {"config_str": config_str},
        }

        dbname = "./{}.db".format(str(uuid.uuid4().hex))
        database = db.Database(dbname)
        database.record_setup(
            description="default description",
            name="default name",
            request=request,
        )

        self.assertTrue(database.is_update_required())
        database.perform_updates()
        self.assertFalse(database.is_update_required())
        database.delete_db()

    def test_strat_table(self):
        test_strat = {"strat": "this is nothing like a strat"}
        master_table = self._database.record_setup(
            description="test description",
            name="test name",
            request={"test": "this is a test request"},
        )
        # record a strat
        self._database.record_strat(master_table, strat=test_strat)
        experiment_id = master_table.experiment_id
        strat = self._database.get_strat_for(experiment_id)
        self.assertEqual(test_strat, strat)

    def test_config_table(self):
        test_config = {"config": "this is nothing like a config but it works."}
        master_table = self._database.record_setup(
            description="test description",
            name="test name",
            request={"test": "this is a test request"},
        )
        # record a strat
        self._database.record_config(master_table, config=test_config)

        experiment_id = master_table.experiment_id

        config = self._database.get_config_for(experiment_id)

        self.assertEqual(test_config, config)

    def test_raw_table(self):
        model_data = True
        master_table = self._database.record_setup(
            description="test raw table",
            name="test",
            request={"test": "this a test request"},
        )
        # Record a raw data entry
        self._database.record_raw(master_table, model_data=model_data)
        experiment_id = master_table.experiment_id
        raw_data = self._database.get_raw_for(experiment_id)
        self.assertEqual(len(raw_data), 1)
        self.assertEqual(raw_data[0].model_data, model_data)

    def test_param_table(self):
        param_name = "test_param"
        param_value = 1.123
        master_table = self._database.record_setup(
            description="test param table",
            name="test",
            request={"test": "this a test request"},
        )
        raw_table = self._database.record_raw(master_table, model_data=True)
        # Record a param data entry
        self._database.record_param(raw_table, param_name, param_value)
        experiment_id = master_table.experiment_id
        iteration_id = raw_table.unique_id
        param_data = self._database.get_param_for(experiment_id, iteration_id)
        self.assertEqual(len(param_data), 1)
        self.assertEqual(param_data[0].param_name, param_name)
        self.assertEqual(float(param_data[0].param_value), param_value)

    def test_outcome_table(self):
        outcome_value = 1.123
        outcome_name = "test_outcome"
        master_table = self._database.record_setup(
            description="test outcome table",
            name="test",
            request={"test": "this a test request"},
        )
        raw_table = self._database.record_raw(master_table, model_data=True)
        # Record an outcome data entry
        self._database.record_outcome(raw_table, outcome_name, outcome_value)
        experiment_id = master_table.experiment_id
        iteration_id = raw_table.unique_id
        outcome_data = self._database.get_outcome_for(experiment_id, iteration_id)
        self.assertEqual(len(outcome_data), 1)
        self.assertEqual(outcome_data[0].outcome_name, outcome_name)
        self.assertEqual(outcome_data[0].outcome_value, outcome_value)

    # Test some metadata flow stuff and see if it is working.
    def test_metadata(self):
        # Run tests using the native config_str functionality.
        config_str = """
        [common]
        parnames = [par1, par2]
        lb = [0, 0]
        ub = [1, 1]
        outcome_type = single_probit
        target = 0.75

        [SobolStrategy]
        n_trials = 10

        [ModelWrapperStrategy]
        n_trials = 20
        refit_every = 5

        [experiment]
        acqf = MonotonicMCLSE
        init_strat_cls = SobolStrategy
        opt_strat_cls = ModelWrapperStrategy
        modelbridge_cls = MonotonicSingleProbitModelbridge
        model = MonotonicRejectionGP

        [MonotonicMCLSE]
        beta = 3.98

        [MonotonicRejectionGP]
        inducing_size = 100
        mean_covar_factory = monotonic_mean_covar_factory

        [MonotonicSingleProbitModelbridge]
        restarts = 10
        samps = 1000

        [metadata]
        experiment_name = Lucas
        experiment_description = Test
        metadata1 = one
        metadata2 = two


        """

        request = {
            "type": "setup",
            "version": "0.01",
            "message": {"config_str": config_str},
        }
        # Generate a config for later to run .jsonifyMetadata() on.
        generated_config = configuration.Config(**request["message"])
        master_table = self._database.record_setup(
            description=generated_config["metadata"]["experiment_description"],
            name=generated_config["metadata"]["experiment_name"],
            request=request,
            extra_metadata=generated_config.jsonifyMetadata(),
        )
        self.assertEqual(
            generated_config.jsonifyMetadata(),
            master_table.extra_metadata,  # Test in JSON form
        )
        # Next I can deserialize into a dictionary and make sure each element is 1-to-1.
        ## Important thing to note is generated_config will have extra fields because of configparser's.
        ## Run comparison of json.loads -> generated_config, NOT the other way around.

        deserializedjson = json.loads(
            master_table.extra_metadata
        )  # Directly from master table entry.

        ## Going to check each value in the deserialized json from the DB to the expected values along with the config prior to insertion.
        ## This will check if it retains the individual values.
        self.assertEqual(deserializedjson["metadata1"], "one")
        self.assertEqual(deserializedjson["metadata2"], "two")
        self.assertEqual(deserializedjson["experiment_name"], "Lucas")
        self.assertEqual(deserializedjson["experiment_description"], "Test")
        self.assertEqual(
            deserializedjson["experiment_name"], master_table.experiment_name
        )
        self.assertEqual(
            deserializedjson["experiment_description"],
            master_table.experiment_description,
        )

    def test_broken_metadata(self):
        # We are going to be testing some broken metadata here. We need to make sure it does not misbehave.
        config_strdupe = """
        [common]
        parnames = [par1, par2]
        lb = [0, 0]
        ub = [1, 1]
        outcome_type = single_probit
        target = 0.75

        [SobolStrategy]
        n_trials = 10

        [ModelWrapperStrategy]
        n_trials = 20
        refit_every = 5

        [experiment]
        acqf = MonotonicMCLSE
        init_strat_cls = SobolStrategy
        opt_strat_cls = ModelWrapperStrategy
        modelbridge_cls = MonotonicSingleProbitModelbridge
        model = MonotonicRejectionGP

        [MonotonicMCLSE]
        beta = 3.98

        [MonotonicRejectionGP]
        inducing_size = 100
        mean_covar_factory = monotonic_mean_covar_factory

        [MonotonicSingleProbitModelbridge]
        restarts = 10
        samps = 1000

        [metadata]
        experiment_name = Lucas
        experiment_description = Test
        metadata1 =
        metadata2 = two
        metadata2 = three


        """

        config_str = """
        [common]
        parnames = [par1, par2]
        lb = [0, 0]
        ub = [1, 1]
        outcome_type = single_probit
        target = 0.75

        [SobolStrategy]
        n_trials = 10

        [ModelWrapperStrategy]
        n_trials = 20
        refit_every = 5

        [experiment]
        acqf = MonotonicMCLSE
        init_strat_cls = SobolStrategy
        opt_strat_cls = ModelWrapperStrategy
        modelbridge_cls = MonotonicSingleProbitModelbridge
        model = MonotonicRejectionGP

        [MonotonicMCLSE]
        beta = 3.98

        [MonotonicRejectionGP]
        inducing_size = 100
        mean_covar_factory = monotonic_mean_covar_factory

        [MonotonicSingleProbitModelbridge]
        restarts = 10
        samps = 1000

        [metadata]
        metadata1 =
        metadata2 = three


        """

        request = {
            "type": "setup",
            "version": "0.01",
            "message": {"config_str": config_strdupe},
        }
        request2 = {
            "type": "setup",
            "version": "0.01",
            "message": {"config_str": config_str},
        }
        # Generate a config for later to run .jsonifyMetadata() on.
        with self.assertRaises(DuplicateOptionError):
            configuration.Config(**request["message"])
        generated_config = configuration.Config(**request2["message"])

        master_table = self._database.record_setup(
            description=(
                generated_config["metadata"]["experiment_description"]
                if ("experiment_description" in generated_config["metadata"].keys())
                else "default description"
            ),
            name=(
                generated_config["metadata"]["experiment_name"]
                if ("experiment_name" in generated_config["metadata"].keys())
                else "default name"
            ),
            request=request,
            extra_metadata=generated_config.jsonifyMetadata(),
        )
        deserializedjson = json.loads(
            master_table.extra_metadata
        )  # This is initial process is exactly the same but now we switch things up...
        self.assertEqual(deserializedjson["metadata2"], "three")  # test normal value
        self.assertEqual(deserializedjson["metadata1"], "")  # test an empty value
        self.assertEqual(
            master_table.experiment_name, "default name"
        )  # test default name value
        self.assertEqual(
            master_table.experiment_description, "default description"
        )  # test default description value


if __name__ == "__main__":
    unittest.main()<|MERGE_RESOLUTION|>--- conflicted
+++ resolved
@@ -252,8 +252,6 @@
 
         test_database.delete_db()
 
-<<<<<<< HEAD
-=======
     def test_update_db_with_raw_extra_data(self):
         current_path = Path(os.path.abspath(__file__)).parent
         db_path = current_path
@@ -296,7 +294,6 @@
 
         test_database.delete_db()
 
->>>>>>> e5dcfadb
     def test_update_configs(self):
         config_str = """
         [common]
