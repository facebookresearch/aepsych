--- conflicted
+++ resolved
@@ -7,22 +7,13 @@
 
 import json
 import logging
-import select
 import unittest
 import uuid
-<<<<<<< HEAD
-from unittest.mock import call, MagicMock, patch
-
-import aepsych.server as server
-import aepsych.utils_logging as utils_logging
-from aepsych.server.sockets import BAD_REQUEST
-=======
 from unittest.mock import MagicMock, PropertyMock, call, patch
 
 import aepsych.server as server
 import aepsych.utils_logging as utils_logging
 import torch
->>>>>>> 317a6b70
 
 dummy_config = """
 [common]
