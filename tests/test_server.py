#!/usr/bin/env python3
# Copyright (c) Facebook, Inc. and its affiliates.
# All rights reserved.

# This source code is licensed under the license found in the
# LICENSE file in the root directory of this source tree.

import json
import logging
import select
import unittest
import uuid
<<<<<<< HEAD
from unittest.mock import call, MagicMock, patch
=======
from unittest.mock import MagicMock, PropertyMock, call, patch
>>>>>>> 213907b8

import aepsych.server as server
import aepsych.utils_logging as utils_logging
import torch

dummy_config = """
[common]
lb = [0]
ub = [1]
parnames = [x]
stimuli_per_trial = 1
outcome_types = [binary]
strategy_names = [init_strat, opt_strat]

[init_strat]
min_asks = 2
generator = SobolGenerator
min_total_outcome_occurrences = 0

[opt_strat]
min_asks = 2
generator = OptimizeAcqfGenerator
acqf = MCPosteriorVariance
model = GPClassificationModel
min_total_outcome_occurrences = 0

[GPClassificationModel]
inducing_size = 10
mean_covar_factory = default_mean_covar_factory

[SobolGenerator]
n_points = 2
"""


class ServerTestCase(unittest.TestCase):
    def setUp(self):
        # setup logger
        server.logger = utils_logging.getLogger(logging.DEBUG, "logs")
        # random port
        socket = server.sockets.PySocket(port=0)
        # random datebase path name without dashes
        database_path = "./{}.db".format(str(uuid.uuid4().hex))
        self.s = server.AEPsychServer(socket=socket, database_path=database_path)

    def tearDown(self):
        self.s.cleanup()

        # cleanup the db
        if self.s.db is not None:
            self.s.db.delete_db()

    """
    Unit tests that test the handlers and the server functionality.
    Ask, Tell, Resume, etc.

    """

    def test_unversioned_handler_untyped(self):
        """test_unversioned_handler_untyped"""
        request = {}
        # check untyped request
        with self.assertRaises(RuntimeError):
            self.s.unversioned_handler(request)

    def test_unversioned_handler_type_invalid(self):
        """test_unversioned_handler_type_invalid"""
        request = {"type": "invalid"}
        # make sure invalid types handle properly
        with self.assertRaises(RuntimeError):
            self.s.unversioned_handler(request)

    def test_unversioned_handler_types_ask(self):
        """test_unversioned_handler_types_ask"""
        request = {}

        request["type"] = "ask"
        self.s.handle_ask = MagicMock(return_value=True)
        result = self.s.unversioned_handler(request)
        self.assertEqual(True, result)

    def test_unversioned_handler_types_tell(self):
        """test_unversioned_handler_types_tell"""
        request = {}
        # self.s.handle_setup = MagicMock(return_value=True)

        request["type"] = "tell"
        self.s.handle_tell = MagicMock(return_value=True)
        result = self.s.unversioned_handler(request)
        self.assertEqual(True, result)

    def test_unversioned_handler_types_update(self):
        """test_unversioned_handler_types_update"""
        request = {}
        # self.s.handle_setup = MagicMock(return_value=True)

        request["type"] = "update"
        self.s.handle_update = MagicMock(return_value=True)
        result = self.s.unversioned_handler(request)
        self.assertEqual(True, result)

    def test_v01_handler_types_resume(self):
        """test setup v01"""
        request = {}
        self.s.handle_resume_v01 = MagicMock(return_value=True)
        self.s.socket.send = MagicMock()
        request["type"] = "resume"
        request["version"] = "0.01"
        result = self.s.versioned_handler(request)
        self.assertEqual(True, result)

    def dummy_create_setup(self, server, request=None):
        request = request or {"test": "test request"}
        server._db_master_record = server.db.record_setup(
            description="default description", name="default name", request=request
        )

    def test_handle_ask(self):
        """test_handle_ask - Doesn't mock the db, this will create a real db entry"""
        request = {"test": "test request"}

        self.s.ask = MagicMock(return_value="ask success")

        self.dummy_create_setup(self.s)

        result = self.s.handle_ask(request)
        self.assertEqual("ask success", result)

    def test_handle_tell(self):
        """test_handle_tell - Doesn't mock the db, this will create a real db entry"""
        request = {"message": {"target": "test request"}}

        self.s.tell = MagicMock(return_value="ask success")
        self.dummy_create_setup(self.s)

        result = self.s.handle_tell(request)
        self.assertEqual("acq", result)

    def test_handle_update(self):
        """test_handle_update - Doesn't mock the db, this will create a real db entry"""
        request = {"message": {"target": "test request"}}

        self.s.tell = MagicMock(return_value="update success")
        self.s.ask = MagicMock(return_value="update success")
        self.s.strat = MagicMock()

        self.dummy_create_setup(self.s)

        result = self.s.handle_update(request)
        self.assertEqual("update success", result)

    def test_handle_exit(self):
        request = {}
        request["type"] = "exit"
        self.s.socket.accept_client = MagicMock()
        self.s.socket.receive = MagicMock(return_value=request)
        self.s.dump = MagicMock()

        with self.assertRaises(SystemExit) as cm:
            self.s.serve()

        self.assertEqual(cm.exception.code, 0)

    def test_replay_order(self):
        """test_replay - verifies the replay is working, uses a test db version but does some
        amount of integration work.
        """
        request = {"message": {"target": "test request"}}
        # 1. create setup then send some messages through
        self.dummy_create_setup(self.s)
        self.s.db.record_message(
            master_table=self.s._db_master_record, type="tell", request=request
        )
        self.s.db.record_message(
            master_table=self.s._db_master_record, type="ask", request=request
        )
        self.s.db.record_message(
            master_table=self.s._db_master_record, type="update", request=request
        )
        self.s.db.record_message(
            master_table=self.s._db_master_record, type="end", request=request
        )

        replay_records = self.s.db.get_replay_for(
            self.s._db_master_record.experiment_id
        )

        self.assertEqual(len(replay_records), 5)
        self.assertEqual(replay_records[0].message_type, "setup")
        self.assertEqual(replay_records[1].message_type, "tell")
        self.assertEqual(replay_records[2].message_type, "ask")
        self.assertEqual(replay_records[3].message_type, "update")
        self.assertEqual(replay_records[4].message_type, "end")

    def test_replay_server_none_uuid(self):
        """test_replay_server_failed_uuid - check expected behavior on None UUID"""
        self.assertRaises(RuntimeError, self.s.replay, None)

    def test_replay_server_none_db(self):
        # Remove the db generated from setUp()
        self.s.db.delete_db()
        self.s.db = None
        self.assertRaises(RuntimeError, self.s.replay, "TEST")

    def test_replay_server_uuid_fails(self):
        self.assertRaises(RuntimeError, self.s.replay, "TEST")

    def test_replay_server_func(self):
        test_calls = []
        request = {"message": {"target": "setup"}, "type": "setup"}
        # 1. create setup then send some messages through
        self.dummy_create_setup(self.s, request)
        test_calls.append(call(request))

        request = {"message": {"target": "tell"}, "type": "tell"}
        self.s.db.record_message(
            master_table=self.s._db_master_record, type="tell", request=request
        )
        test_calls.append(call(request))

        request = {"message": {"target": "ask"}, "type": "ask"}
        self.s.db.record_message(
            master_table=self.s._db_master_record, type="ask", request=request
        )
        test_calls.append(call(request))

        request = {"message": {"target": "update"}, "type": "update"}
        self.s.db.record_message(
            master_table=self.s._db_master_record, type="update", request=request
        )
        test_calls.append(call(request))

        self.s.unversioned_handler = MagicMock()
        self.s.replay(self.s._db_master_record.experiment_id)
        print(f"replay called with check = {test_calls}")
        self.s.unversioned_handler.assert_has_calls(test_calls, any_order=False)

    def test_replay_server_skip_computations(self):
        test_calls = []
        request = {"message": {"target": "setup"}, "type": "setup"}
        # 1. create setup then send some messages through
        self.dummy_create_setup(self.s, request)
        test_calls.append(call(request))

        request = {"message": {"target": "tell"}, "type": "tell"}
        self.s.db.record_message(
            master_table=self.s._db_master_record, type="tell", request=request
        )
        test_calls.append(call(request))

        request = {"message": {"target": "ask"}, "type": "ask"}
        self.s.db.record_message(
            master_table=self.s._db_master_record, type="ask", request=request
        )

        request = {"message": {"target": "update"}, "type": "update"}
        self.s.db.record_message(
            master_table=self.s._db_master_record, type="update", request=request
        )
        test_calls.append(call(request))

        request = {"message": {"target": "plot"}, "type": "plot"}
        self.s.db.record_message(
            master_table=self.s._db_master_record, type="plot", request=request
        )
        test_calls.append(call(request))

        self.s.unversioned_handler = MagicMock()

        setup_request = {
            "type": "setup",
            "version": "0.01",
            "message": {"config_str": dummy_config},
        }
        self.s.versioned_handler(setup_request)
        self.s.strat.has_model = False

        self.s.replay(self.s._db_master_record.experiment_id, skip_computations=True)
        print(f"replay called with check = {test_calls}")
        self.s.unversioned_handler.assert_has_calls(test_calls, any_order=False)
        self.assertEqual(self.s.unversioned_handler.call_count, len(test_calls))

    def test_final_strat_serialization(self):
        setup_request = {
            "type": "setup",
            "version": "0.01",
            "message": {"config_str": dummy_config},
        }
        ask_request = {"type": "ask", "message": ""}
        tell_request = {
            "type": "tell",
            "message": {"config": {"x": [0.5]}, "outcome": 1},
        }
        self.s.versioned_handler(setup_request)
        while not self.s.strat.finished:
            self.s.unversioned_handler(ask_request)
            self.s.unversioned_handler(tell_request)

        exp_id = self.s.db.get_master_records()[-1].experiment_id
        stored_strat = self.s.get_strat_from_replay(exp_id)
        # just some spot checks that the strat's the same
        # same data. We do this twice to make sure buffers are
        # in a good state and we can load twice without crashing
        for _ in range(2):
            stored_strat = self.s.get_strat_from_replay(exp_id)
            self.assertTrue((stored_strat.x == self.s.strat.x).all())
            self.assertTrue((stored_strat.y == self.s.strat.y).all())
            # same lengthscale and outputscale
            self.assertEqual(
                stored_strat.model.covar_module.lengthscale,
                self.s.strat.model.covar_module.lengthscale,
            )
            self.assertEqual(
                stored_strat.model.covar_module.outputscale,
                self.s.strat.model.covar_module.outputscale,
            )

    def test_strat_can_model(self):
        setup_request = {
            "type": "setup",
            "version": "0.01",
            "message": {"config_str": dummy_config},
        }
        ask_request = {"type": "ask", "message": ""}
        tell_request = {
            "type": "tell",
            "message": [
                {"config": {"x": [0.5]}, "outcome": 1},
            ],
        }
        can_model_request = {
            "type": "can_model",
            "message": {},
        }

        self.s.versioned_handler(setup_request)
        # At the start there is no model, so can_model returns false
        response = self.s.unversioned_handler(can_model_request)
        self.assertTrue(response["can_model"] == 0)

        self.s.unversioned_handler(ask_request)
        self.s.unversioned_handler(tell_request)
        self.s.unversioned_handler(ask_request)
        self.s.unversioned_handler(tell_request)
        self.s.unversioned_handler(ask_request)

        # Dummy config has 2 init trials; so after third ask, can_model returns true
        response = self.s.unversioned_handler(can_model_request)
        self.assertTrue(response["can_model"] == 1)

    def test_strat_query(self):
        setup_request = {
            "type": "setup",
            "version": "0.01",
            "message": {"config_str": dummy_config},
        }
        ask_request = {"type": "ask", "message": ""}
        tell_request = {
            "type": "tell",
            "message": [
                {"config": {"x": [0.5]}, "outcome": 1},
                {"config": {"x": [0.0]}, "outcome": 0},
                {"config": {"x": [1]}, "outcome": 0},
            ],
        }

        self.s.versioned_handler(setup_request)
        while not self.s.strat.finished:
            self.s.unversioned_handler(ask_request)
            self.s.unversioned_handler(tell_request)

        query_max_req = {
            "type": "query",
            "message": {
                "query_type": "max",
            },
        }
        query_min_req = {
            "type": "query",
            "message": {
                "query_type": "min",
            },
        }
        query_pred_req = {
            "type": "query",
            "message": {
                "query_type": "prediction",
                "x": {"x": [0.0]},
            },
        }
        query_inv_req = {
            "type": "query",
            "message": {
                "query_type": "inverse",
                "y": 5.0,
            },
        }
        response_max = self.s.unversioned_handler(query_max_req)
        response_min = self.s.unversioned_handler(query_min_req)
        response_pred = self.s.unversioned_handler(query_pred_req)
        response_inv = self.s.unversioned_handler(query_inv_req)

        for response in [response_max, response_min, response_pred, response_inv]:
            self.assertTrue(type(response["x"]) is dict)
            self.assertTrue(len(response["x"]["x"]) == 1)
            self.assertTrue(type(response["y"]) is float)

    def test_pandadf_dump_single(self):
        setup_request = {
            "type": "setup",
            "version": "0.01",
            "message": {"config_str": dummy_config},
        }
        ask_request = {"type": "ask", "message": ""}
        tell_request = {
            "type": "tell",
            "message": {"config": {"x": [0.5]}, "outcome": 1},
            "extra_info": {},
        }
        self.s.versioned_handler(setup_request)
        expected_x = [0, 1, 2, 3]
        expected_z = list(reversed(expected_x))
        expected_y = [x % 2 for x in expected_x]
        i = 0
        while not self.s.strat.finished:
            self.s.unversioned_handler(ask_request)
            tell_request["message"]["config"]["x"] = [expected_x[i]]
            tell_request["message"]["config"]["z"] = [expected_z[i]]
            tell_request["message"]["outcome"] = expected_y[i]
            tell_request["extra_info"]["e1"] = 1
            tell_request["extra_info"]["e2"] = 2
            i = i + 1
            self.s.unversioned_handler(tell_request)

        exp_id = self.s.db.get_master_records()[-1].experiment_id
        out_df = self.s.get_dataframe_from_replay(exp_id)
        self.assertTrue((out_df.x == expected_x).all())
        self.assertTrue((out_df.z == expected_z).all())
        self.assertTrue((out_df.response == expected_y).all())
        self.assertTrue((out_df.e1 == [1] * 4).all())
        self.assertTrue((out_df.e2 == [2] * 4).all())
        self.assertTrue("post_mean" in out_df.columns)
        self.assertTrue("post_var" in out_df.columns)

    def test_pandadf_dump_multistrat(self):
        setup_request = {
            "type": "setup",
            "version": "0.01",
            "message": {"config_str": dummy_config},
        }
        ask_request = {"type": "ask", "message": ""}
        tell_request = {
            "type": "tell",
            "message": {"config": {"x": [0.5]}, "outcome": 1},
            "extra_info": {},
        }
        expected_x = [0, 1, 2, 3] * 2
        expected_z = list(reversed(expected_x))
        expected_y = [x % 2 for x in expected_x]
        for _ in range(2):
            i = 0
            self.s.versioned_handler(setup_request)
            while not self.s.strat.finished:
                self.s.unversioned_handler(ask_request)
                tell_request["message"]["config"]["x"] = [expected_x[i]]
                tell_request["message"]["config"]["z"] = [expected_z[i]]
                tell_request["message"]["outcome"] = expected_y[i]
                tell_request["extra_info"]["e1"] = 1
                tell_request["extra_info"]["e2"] = 2
                i = i + 1
                self.s.unversioned_handler(tell_request)

        exp_id = self.s.db.get_master_records()[-1].experiment_id
        out_df = self.s.get_dataframe_from_replay(exp_id)

        self.assertTrue((out_df.x == expected_x).all())
        self.assertTrue((out_df.z == expected_z).all())
        self.assertTrue((out_df.response == expected_y).all())
        self.assertTrue((out_df.e1 == [1] * 8).all())
        self.assertTrue((out_df.e2 == [2] * 8).all())
        self.assertTrue("post_mean" in out_df.columns)
        self.assertTrue("post_var" in out_df.columns)

    def test_pandadf_dump_flat(self):
        """
        This test handles the case where the config values are flat
        scalars and not lists
        """
        setup_request = {
            "type": "setup",
            "version": "0.01",
            "message": {"config_str": dummy_config},
        }
        ask_request = {"type": "ask", "message": ""}
        tell_request = {
            "type": "tell",
            "message": {"config": {"x": [0.5]}, "outcome": 1},
            "extra_info": {},
        }
        self.s.versioned_handler(setup_request)
        expected_x = [0, 1, 2, 3]
        expected_z = list(reversed(expected_x))
        expected_y = [x % 2 for x in expected_x]
        i = 0
        while not self.s.strat.finished:
            self.s.unversioned_handler(ask_request)
            tell_request["message"]["config"]["x"] = expected_x[i]
            tell_request["message"]["config"]["z"] = expected_z[i]
            tell_request["message"]["outcome"] = expected_y[i]
            tell_request["extra_info"]["e1"] = 1
            tell_request["extra_info"]["e2"] = 2
            i = i + 1
            self.s.unversioned_handler(tell_request)

        exp_id = self.s.db.get_master_records()[-1].experiment_id
        out_df = self.s.get_dataframe_from_replay(exp_id)
        self.assertTrue((out_df.x == expected_x).all())
        self.assertTrue((out_df.z == expected_z).all())
        self.assertTrue((out_df.response == expected_y).all())
        self.assertTrue((out_df.e1 == [1] * 4).all())
        self.assertTrue((out_df.e2 == [2] * 4).all())
        self.assertTrue("post_mean" in out_df.columns)
        self.assertTrue("post_var" in out_df.columns)

    """
    Tests that test the server connections, as well as message routing
    """

    def test_receive(self):
        """test_receive - verifies the receive is working when server receives unexpected messages"""

        message1 = b"\x16\x03\x01\x00\xaf\x01\x00\x00\xab\x03\x03\xa9\x80\xcc"  # invalid message
        message2 = b"\xec\xec\x14M\xfb\xbd\xac\xe7jF\xbe\xf9\x9bM\x92\x15b\xb5"  # invalid message
        message3 = {"message": {"target": "test request"}}  # valid message
        message_list = [message1, message2, json.dumps(message3)]

        self.s.socket.conn = MagicMock()

        for i, message in enumerate(message_list):
            select.select = MagicMock(return_value=[[self.s.socket.conn], [], []])
            self.s.socket.conn.recv = MagicMock(return_value=message)
            if i != 2:
                self.assertEqual(self.s.socket.receive(False), "bad request")
            else:
                self.assertEqual(self.s.socket.receive(False), message3)

    def test_serve_versioned_handler(self):
        """Tests that the full pipeline is working. Message should go from _receive_send to _handle_queue
        to the version handler"""
        request = {"version": 0}
        self.s.socket.receive = MagicMock(return_value=request)
        self.s.socket.accept_client = MagicMock()

        self.s.versioned_handler = MagicMock()
        self.s.unversioned_handler = MagicMock()
        self.s.exit_server_loop = True
        with self.assertRaises(SystemExit):
            self.s.serve()

    def test_serve_unversioned_handler(self):
        request = {}
        self.s.socket.receive = MagicMock(return_value=request)
        self.s.socket.accept_client = MagicMock()

        self.s.versioned_handler = MagicMock()
        self.s.unversioned_handler = MagicMock()
        self.s.exit_server_loop = True
        with self.assertRaises(SystemExit):
            self.s.serve()

    def test_error_handling(self):

        request = {"bad request"}

        self.s.socket.accept_client = MagicMock()

        self.s.socket.receive = MagicMock(return_value=request)
        self.s.socket.send = MagicMock()
        self.s.exit_server_loop = True
        with self.assertRaises(SystemExit):
            self.s.serve()
        self.s.socket.send.assert_called_once_with("bad request")

<<<<<<< HEAD
    def test_queue(self):
        """Test to see that the queue is being handled correctly"""

        self.s.socket.accept_client = MagicMock()
        ask_request = {"type": "ask", "message": ""}
        self.s.socket.receive = MagicMock(return_value=ask_request)
        self.s.socket.send = MagicMock()
        self.s.exit_server_loop = True
        with self.assertRaises(SystemExit):
            self.s.serve()
        assert len(self.s.queue) == 0
=======
    def test_config_to_tensor(self):
        with patch(
            "aepsych.server.AEPsychServer.parnames", new_callable=PropertyMock
        ) as mock_parnames:
            mock_parnames.return_value = ["par1", "par2", "par3"]

            # test single
            config = {"par1": 0.0, "par2": 1.0, "par3": 2.0}
            tensor = self.s._config_to_tensor(config)
            self.assertTrue(torch.equal(tensor, torch.tensor([0.0, 1.0, 2.0])))

            config = {"par1": [0.0], "par2": [1.0], "par3": [2.0]}
            tensor = self.s._config_to_tensor(config)
            self.assertTrue(torch.equal(tensor, torch.tensor([0.0, 1.0, 2.0])))

            # test pairwise
            config = {"par1": [0.0, 2.0], "par2": [1.0, 1.0], "par3": [2.0, 0.0]}
            tensor = self.s._config_to_tensor(config)
            self.assertTrue(
                torch.equal(tensor, torch.tensor([[0.0, 2.0], [1.0, 1.0], [2.0, 0.0]]))
            )
>>>>>>> 213907b8


if __name__ == "__main__":
    unittest.main()<|MERGE_RESOLUTION|>--- conflicted
+++ resolved
@@ -7,14 +7,9 @@
 
 import json
 import logging
-import select
 import unittest
 import uuid
-<<<<<<< HEAD
 from unittest.mock import call, MagicMock, patch
-=======
-from unittest.mock import MagicMock, PropertyMock, call, patch
->>>>>>> 213907b8
 
 import aepsych.server as server
 import aepsych.utils_logging as utils_logging
@@ -598,42 +593,6 @@
             self.s.serve()
         self.s.socket.send.assert_called_once_with("bad request")
 
-<<<<<<< HEAD
-    def test_queue(self):
-        """Test to see that the queue is being handled correctly"""
-
-        self.s.socket.accept_client = MagicMock()
-        ask_request = {"type": "ask", "message": ""}
-        self.s.socket.receive = MagicMock(return_value=ask_request)
-        self.s.socket.send = MagicMock()
-        self.s.exit_server_loop = True
-        with self.assertRaises(SystemExit):
-            self.s.serve()
-        assert len(self.s.queue) == 0
-=======
-    def test_config_to_tensor(self):
-        with patch(
-            "aepsych.server.AEPsychServer.parnames", new_callable=PropertyMock
-        ) as mock_parnames:
-            mock_parnames.return_value = ["par1", "par2", "par3"]
-
-            # test single
-            config = {"par1": 0.0, "par2": 1.0, "par3": 2.0}
-            tensor = self.s._config_to_tensor(config)
-            self.assertTrue(torch.equal(tensor, torch.tensor([0.0, 1.0, 2.0])))
-
-            config = {"par1": [0.0], "par2": [1.0], "par3": [2.0]}
-            tensor = self.s._config_to_tensor(config)
-            self.assertTrue(torch.equal(tensor, torch.tensor([0.0, 1.0, 2.0])))
-
-            # test pairwise
-            config = {"par1": [0.0, 2.0], "par2": [1.0, 1.0], "par3": [2.0, 0.0]}
-            tensor = self.s._config_to_tensor(config)
-            self.assertTrue(
-                torch.equal(tensor, torch.tensor([[0.0, 2.0], [1.0, 1.0], [2.0, 0.0]]))
-            )
->>>>>>> 213907b8
-
 
 if __name__ == "__main__":
     unittest.main()